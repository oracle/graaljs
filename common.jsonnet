--- conflicted
+++ resolved
@@ -36,11 +36,7 @@
 
   local common = python3 + {
     packages+: {
-<<<<<<< HEAD
-      'mx': '5.280.0',
-=======
       'mx': 'cpu/graal-vm/20.3',
->>>>>>> 27825d05
       'pip:pylint': '==1.9.3',
       'pip:ninja_syntax': '==1.7.2',
     },
