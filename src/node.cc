--- conflicted
+++ resolved
@@ -985,14 +985,6 @@
              const Handle<Function> callback,
              int argc,
              Handle<Value> argv[]) {
-<<<<<<< HEAD
-  HandleScope scope(node_isolate);
-
-  Local<Function> callback = object->Get(symbol).As<Function>();
-  Local<Value> domain = object->Get(domain_symbol);
-
-=======
->>>>>>> 92cc1878
   // TODO Hook for long stack traces to be made here.
 
   // lazy load no domain next tick callbacks
@@ -1038,7 +1030,7 @@
              const Handle<String> symbol,
              int argc,
              Handle<Value> argv[]) {
-  HandleScope scope;
+  HandleScope scope(node_isolate);
 
   Local<Function> callback = object->Get(symbol).As<Function>();
   Local<Value> domain = object->Get(domain_symbol);
