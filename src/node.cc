// Copyright 2009 Ryan Dahl <ry@tinyclouds.org>
#include <node.h>

#include <locale.h>

#include <stdio.h>
#include <stdlib.h>
#include <string.h>
#include <limits.h> /* PATH_MAX */
#include <assert.h>
#include <unistd.h>
#include <errno.h>
#include <dlfcn.h> /* dlopen(), dlsym() */
#include <sys/types.h>
#include <unistd.h> /* setuid, getuid */

#include <node_buffer.h>
#include <node_io_watcher.h>
#include <node_net2.h>
#include <node_events.h>
#include <node_dns.h>
#include <node_net.h>
#include <node_file.h>
#include <node_idle_watcher.h>
#include <node_http.h>
<<<<<<< HEAD
#include <node_http_parser.h>
#include <node_signal_handler.h>
#include <node_stat.h>
=======
#include <node_signal_watcher.h>
#include <node_stat_watcher.h>
>>>>>>> 6befc72f
#include <node_timer.h>
#include <node_child_process.h>
#include <node_constants.h>
#include <node_stdio.h>
#include <node_natives.h>
#include <node_version.h>

#include <v8-debug.h>

using namespace v8;

extern char **environ;

namespace node {

static Persistent<Object> process;

static Persistent<String> dev_symbol;
static Persistent<String> ino_symbol;
static Persistent<String> mode_symbol;
static Persistent<String> nlink_symbol;
static Persistent<String> uid_symbol;
static Persistent<String> gid_symbol;
static Persistent<String> rdev_symbol;
static Persistent<String> size_symbol;
static Persistent<String> blksize_symbol;
static Persistent<String> blocks_symbol;
static Persistent<String> atime_symbol;
static Persistent<String> mtime_symbol;
static Persistent<String> ctime_symbol;

static Persistent<String> rss_symbol;
static Persistent<String> vsize_symbol;
static Persistent<String> heap_total_symbol;
static Persistent<String> heap_used_symbol;

static Persistent<String> listeners_symbol;
static Persistent<String> uncaught_exception_symbol;
static Persistent<String> emit_symbol;

static int option_end_index = 0;
static bool use_debug_agent = false;
static bool debug_wait_connect = false;
static int debug_port=5858;


static ev_async eio_want_poll_notifier;
static ev_async eio_done_poll_notifier;
static ev_idle  eio_poller;

static ev_timer  gc_timer;
#define GC_INTERVAL 2.0


// Node calls this every GC_INTERVAL seconds in order to try and call the
// GC. This watcher is run with maximum priority, so ev_pending_count() == 0
// is an effective measure of idleness.
static void GCTimeout(EV_P_ ev_timer *watcher, int revents) {
  assert(watcher == &gc_timer);
  assert(revents == EV_TIMER);
  if (ev_pending_count(EV_DEFAULT_UC) == 0) V8::IdleNotification();
}


static void DoPoll(EV_P_ ev_idle *watcher, int revents) {
  assert(watcher == &eio_poller);
  assert(revents == EV_IDLE);

  //printf("eio_poller\n");

  if (eio_poll() != -1) {
    //printf("eio_poller stop\n");
    ev_idle_stop(EV_DEFAULT_UC_ watcher);
  }
}


// Called from the main thread.
static void WantPollNotifier(EV_P_ ev_async *watcher, int revents) {
  assert(watcher == &eio_want_poll_notifier);
  assert(revents == EV_ASYNC);

  //printf("want poll notifier\n");

  if (eio_poll() == -1) {
    //printf("eio_poller start\n");
    ev_idle_start(EV_DEFAULT_UC_ &eio_poller);
  }
}


static void DonePollNotifier(EV_P_ ev_async *watcher, int revents) {
  assert(watcher == &eio_done_poll_notifier);
  assert(revents == EV_ASYNC);

  //printf("done poll notifier\n");

  if (eio_poll() != -1) {
    //printf("eio_poller stop\n");
    ev_idle_stop(EV_DEFAULT_UC_ &eio_poller);
  }
}


// EIOWantPoll() is called from the EIO thread pool each time an EIO
// request (that is, one of the node.fs.* functions) has completed.
static void EIOWantPoll(void) {
  // Signal the main thread that eio_poll need to be processed.
  ev_async_send(EV_DEFAULT_UC_ &eio_want_poll_notifier);
}


static void EIODonePoll(void) {
  // Signal the main thread that we should stop calling eio_poll().
  // from the idle watcher.
  ev_async_send(EV_DEFAULT_UC_ &eio_done_poll_notifier);
}


enum encoding ParseEncoding(Handle<Value> encoding_v, enum encoding _default) {
  HandleScope scope;

  if (!encoding_v->IsString()) return _default;

  String::Utf8Value encoding(encoding_v->ToString());

  if (strcasecmp(*encoding, "utf8") == 0) {
    return UTF8;
  } else if (strcasecmp(*encoding, "utf-8") == 0) {
    return UTF8;
  } else if (strcasecmp(*encoding, "ascii") == 0) {
    return ASCII;
  } else if (strcasecmp(*encoding, "binary") == 0) {
    return BINARY;
  } else if (strcasecmp(*encoding, "raw") == 0) {
    fprintf(stderr, "'raw' (array of integers) has been removed. "
                    "Use 'binary'.\n");
    return BINARY;
  } else if (strcasecmp(*encoding, "raws") == 0) {
    fprintf(stderr, "'raws' encoding has been renamed to 'binary'. "
                    "Please update your code.\n");
    return BINARY;
  } else {
    return _default;
  }
}

Local<Value> Encode(const void *buf, size_t len, enum encoding encoding) {
  HandleScope scope;

  if (!len) return scope.Close(String::Empty());

  if (encoding == BINARY) {
    const unsigned char *cbuf = static_cast<const unsigned char*>(buf);
    uint16_t * twobytebuf = new uint16_t[len];
    for (size_t i = 0; i < len; i++) {
      // XXX is the following line platform independent?
      twobytebuf[i] = cbuf[i];
    }
    Local<String> chunk = String::New(twobytebuf, len);
    delete [] twobytebuf; // TODO use ExternalTwoByteString?
    return scope.Close(chunk);
  }

  // utf8 or ascii encoding
  Local<String> chunk = String::New((const char*)buf, len);
  return scope.Close(chunk);
}

// Returns -1 if the handle was not valid for decoding
ssize_t DecodeBytes(v8::Handle<v8::Value> val, enum encoding encoding) {
  HandleScope scope;

  if (val->IsArray()) {
    fprintf(stderr, "'raw' encoding (array of integers) has been removed. "
                    "Use 'binary'.\n");
    assert(0);
    return -1;
  }

  Local<String> str = val->ToString();

  if (encoding == UTF8) return str->Utf8Length();

  return str->Length();
}

#ifndef MIN
# define MIN(a, b) ((a) < (b) ? (a) : (b))
#endif

// Returns number of bytes written.
ssize_t DecodeWrite(char *buf, size_t buflen,
                    v8::Handle<v8::Value> val,
                    enum encoding encoding) {
  HandleScope scope;

  // XXX
  // A lot of improvement can be made here. See:
  // http://code.google.com/p/v8/issues/detail?id=270
  // http://groups.google.com/group/v8-dev/browse_thread/thread/dba28a81d9215291/ece2b50a3b4022c
  // http://groups.google.com/group/v8-users/browse_thread/thread/1f83b0ba1f0a611

  if (val->IsArray()) {
    fprintf(stderr, "'raw' encoding (array of integers) has been removed. "
                    "Use 'binary'.\n");
    assert(0);
    return -1;
  }

  Local<String> str = val->ToString();

  if (encoding == UTF8) {
    str->WriteUtf8(buf, buflen);
    return buflen;
  }

  if (encoding == ASCII) {
    str->WriteAscii(buf, 0, buflen);
    return buflen;
  }

  // THIS IS AWFUL!!! FIXME

  assert(encoding == BINARY);

  uint16_t * twobytebuf = new uint16_t[buflen];

  str->Write(twobytebuf, 0, buflen);

  for (size_t i = 0; i < buflen; i++) {
    unsigned char *b = reinterpret_cast<unsigned char*>(&twobytebuf[i]);
    assert(b[1] == 0);
    buf[i] = b[0];
  }

  delete [] twobytebuf;

  return buflen;
}

static Persistent<FunctionTemplate> stats_constructor_template;

Local<Object> BuildStatsObject(struct stat * s) {
  HandleScope scope;

  if (dev_symbol.IsEmpty()) {
    dev_symbol = NODE_PSYMBOL("dev");
    ino_symbol = NODE_PSYMBOL("ino");
    mode_symbol = NODE_PSYMBOL("mode");
    nlink_symbol = NODE_PSYMBOL("nlink");
    uid_symbol = NODE_PSYMBOL("uid");
    gid_symbol = NODE_PSYMBOL("gid");
    rdev_symbol = NODE_PSYMBOL("rdev");
    size_symbol = NODE_PSYMBOL("size");
    blksize_symbol = NODE_PSYMBOL("blksize");
    blocks_symbol = NODE_PSYMBOL("blocks");
    atime_symbol = NODE_PSYMBOL("atime");
    mtime_symbol = NODE_PSYMBOL("mtime");
    ctime_symbol = NODE_PSYMBOL("ctime");
  }

  Local<Object> stats =
    stats_constructor_template->GetFunction()->NewInstance();

  /* ID of device containing file */
  stats->Set(dev_symbol, Integer::New(s->st_dev));

  /* inode number */
  stats->Set(ino_symbol, Integer::New(s->st_ino));

  /* protection */
  stats->Set(mode_symbol, Integer::New(s->st_mode));

  /* number of hard links */
  stats->Set(nlink_symbol, Integer::New(s->st_nlink));

  /* user ID of owner */
  stats->Set(uid_symbol, Integer::New(s->st_uid));

  /* group ID of owner */
  stats->Set(gid_symbol, Integer::New(s->st_gid));

  /* device ID (if special file) */
  stats->Set(rdev_symbol, Integer::New(s->st_rdev));

  /* total size, in bytes */
  stats->Set(size_symbol, Integer::New(s->st_size));

  /* blocksize for filesystem I/O */
  stats->Set(blksize_symbol, Integer::New(s->st_blksize));

  /* number of blocks allocated */
  stats->Set(blocks_symbol, Integer::New(s->st_blocks));

  /* time of last access */
  stats->Set(atime_symbol, NODE_UNIXTIME_V8(s->st_atime));

  /* time of last modification */
  stats->Set(mtime_symbol, NODE_UNIXTIME_V8(s->st_mtime));

  /* time of last status change */
  stats->Set(ctime_symbol, NODE_UNIXTIME_V8(s->st_ctime));

  return scope.Close(stats);
}


// Extracts a C str from a V8 Utf8Value.
const char* ToCString(const v8::String::Utf8Value& value) {
  return *value ? *value : "<str conversion failed>";
}

static void ReportException(TryCatch &try_catch, bool show_line = false) {
  Handle<Message> message = try_catch.Message();

  Handle<Value> error = try_catch.Exception();
  Handle<String> stack;

  if (error->IsObject()) {
    Handle<Object> obj = Handle<Object>::Cast(error);
    Handle<Value> raw_stack = obj->Get(String::New("stack"));
    if (raw_stack->IsString()) stack = Handle<String>::Cast(raw_stack);
  }

  if (show_line && !message.IsEmpty()) {
    // Print (filename):(line number): (message).
    String::Utf8Value filename(message->GetScriptResourceName());
    const char* filename_string = ToCString(filename);
    int linenum = message->GetLineNumber();
    fprintf(stderr, "%s:%i\n", filename_string, linenum);
    // Print line of source code.
    String::Utf8Value sourceline(message->GetSourceLine());
    const char* sourceline_string = ToCString(sourceline);
    fprintf(stderr, "%s\n", sourceline_string);
    // Print wavy underline (GetUnderline is deprecated).
    int start = message->GetStartColumn();
    for (int i = 0; i < start; i++) {
      fprintf(stderr, " ");
    }
    int end = message->GetEndColumn();
    for (int i = start; i < end; i++) {
      fprintf(stderr, "^");
    }
    fprintf(stderr, "\n");
  }

  if (stack.IsEmpty()) {
    message->PrintCurrentStackTrace(stderr);
  } else {
    String::Utf8Value trace(stack);
    fprintf(stderr, "%s\n", *trace);
  }
  fflush(stderr);
}

// Executes a str within the current v8 context.
Local<Value> ExecuteString(Local<String> source, Local<Value> filename) {
  HandleScope scope;
  TryCatch try_catch;

  Local<Script> script = Script::Compile(source, filename);
  if (script.IsEmpty()) {
    ReportException(try_catch);
    exit(1);
  }

  Local<Value> result = script->Run();
  if (result.IsEmpty()) {
    ReportException(try_catch);
    exit(1);
  }

  return scope.Close(result);
}

static Handle<Value> ByteLength(const Arguments& args) {
  HandleScope scope;

  if (args.Length() < 1 || !args[0]->IsString()) {
    return ThrowException(Exception::Error(String::New("Bad argument.")));
  }

  Local<Integer> length = Integer::New(DecodeBytes(args[0], ParseEncoding(args[1], UTF8)));

  return scope.Close(length);
}

static Handle<Value> Loop(const Arguments& args) {
  HandleScope scope;
  assert(args.Length() == 0);

  // TODO Probably don't need to start this each time.
  // Avoids failing on test/mjsunit/test-eio-race3.js though
  ev_idle_start(EV_DEFAULT_UC_ &eio_poller);

  ev_loop(EV_DEFAULT_UC_ 0);
  return Undefined();
}

static Handle<Value> Unloop(const Arguments& args) {
  fprintf(stderr, "Deprecation: Don't use process.unloop(). It will be removed soon.\n");
  HandleScope scope;
  int how = EVUNLOOP_ONE;
  if (args[0]->IsString()) {
    String::Utf8Value how_s(args[0]->ToString());
    if (0 == strcmp(*how_s, "all")) {
      how = EVUNLOOP_ALL;
    }
  }
  ev_unloop(EV_DEFAULT_ how);
  return Undefined();
}

static Handle<Value> Chdir(const Arguments& args) {
  HandleScope scope;

  if (args.Length() != 1 || !args[0]->IsString()) {
    return ThrowException(Exception::Error(String::New("Bad argument.")));
  }

  String::Utf8Value path(args[0]->ToString());

  int r = chdir(*path);

  if (r != 0) {
    return ThrowException(Exception::Error(String::New(strerror(errno))));
  }

  return Undefined();
}

static Handle<Value> Cwd(const Arguments& args) {
  HandleScope scope;
  assert(args.Length() == 0);

  char output[PATH_MAX];
  char *r = getcwd(output, PATH_MAX);
  if (r == NULL) {
    return ThrowException(Exception::Error(String::New(strerror(errno))));
  }
  Local<String> cwd = String::New(output);

  return scope.Close(cwd);
}

static Handle<Value> Umask(const Arguments& args){
  HandleScope scope;
  unsigned int old;
  if(args.Length() < 1) {
    old = umask(0);
    umask((mode_t)old);
  }
  else if(!args[0]->IsInt32()) {
    return ThrowException(Exception::TypeError(
          String::New("argument must be an integer.")));
  }
  else {
    old = umask((mode_t)args[0]->Uint32Value());
  }
  return scope.Close(Uint32::New(old));
}


static Handle<Value> GetUid(const Arguments& args) {
  HandleScope scope;
  assert(args.Length() == 0);
  int uid = getuid();
  return scope.Close(Integer::New(uid));
}

static Handle<Value> GetGid(const Arguments& args) {
  HandleScope scope;
  assert(args.Length() == 0);
  int gid = getgid();
  return scope.Close(Integer::New(gid));
}


static Handle<Value> SetGid(const Arguments& args) {
  HandleScope scope;

  if (args.Length() < 1) {
    return ThrowException(Exception::Error(
      String::New("setgid requires 1 argument")));
  }

  Local<Integer> given_gid = args[0]->ToInteger();
  int gid = given_gid->Int32Value();
  int result;
  if ((result = setgid(gid)) != 0) {
    return ThrowException(Exception::Error(String::New(strerror(errno))));
  }
  return Undefined();
}

static Handle<Value> SetUid(const Arguments& args) {
  HandleScope scope;

  if (args.Length() < 1) {
    return ThrowException(Exception::Error(
          String::New("setuid requires 1 argument")));
  }

  Local<Integer> given_uid = args[0]->ToInteger();
  int uid = given_uid->Int32Value();
  int result;
  if ((result = setuid(uid)) != 0) {
    return ThrowException(Exception::Error(String::New(strerror(errno))));
  }
  return Undefined();
}

Handle<Value>
NowGetter (Local<String> property, const AccessorInfo& info)
{
  HandleScope scope;
  return scope.Close(Integer::New(ev_now(EV_DEFAULT_UC)));
}


v8::Handle<v8::Value> Exit(const v8::Arguments& args) {
  HandleScope scope;
  fflush(stderr);
  Stdio::Flush();
  exit(args[0]->IntegerValue());
  return Undefined();
}

#ifdef __sun
#define HAVE_GETMEM 1
#include <unistd.h> /* getpagesize() */

#if (!defined(_LP64)) && (_FILE_OFFSET_BITS - 0 == 64)
#define PROCFS_FILE_OFFSET_BITS_HACK 1
#undef _FILE_OFFSET_BITS
#else
#define PROCFS_FILE_OFFSET_BITS_HACK 0
#endif

#include <procfs.h>

#if (PROCFS_FILE_OFFSET_BITS_HACK - 0 == 1)
#define _FILE_OFFSET_BITS 64
#endif

int getmem(size_t *rss, size_t *vsize) {
  pid_t pid = getpid();

  size_t page_size = getpagesize();
  char pidpath[1024];
  sprintf(pidpath, "/proc/%d/psinfo", pid);

  psinfo_t psinfo;
  FILE *f = fopen(pidpath, "r");
  if (!f) return -1;

  if (fread(&psinfo, sizeof(psinfo_t), 1, f) != 1) {
    fclose (f);
    return -1;
  }

  /* XXX correct? */

  *vsize = (size_t) psinfo.pr_size * page_size;
  *rss = (size_t) psinfo.pr_rssize * 1024;

  fclose (f);

  return 0;
}
#endif


#ifdef __FreeBSD__
#define HAVE_GETMEM 1
#include <kvm.h>
#include <sys/param.h>
#include <sys/sysctl.h>
#include <sys/user.h>
#include <fcntl.h>
#include <unistd.h>

int getmem(size_t *rss, size_t *vsize) {
  kvm_t *kd = NULL;
  struct kinfo_proc *kinfo = NULL;
  pid_t pid;
  int nprocs;
  size_t page_size = getpagesize();

  pid = getpid();

  kd = kvm_open(NULL, NULL, NULL, O_RDONLY, "kvm_open");
  if (kd == NULL) goto error;

  kinfo = kvm_getprocs(kd, KERN_PROC_PID, pid, &nprocs);
  if (kinfo == NULL) goto error;

  *rss = kinfo->ki_rssize * page_size;
  *vsize = kinfo->ki_size;

  kvm_close(kd);

  return 0;

error:
  if (kd) kvm_close(kd);
  return -1;
}
#endif  // __FreeBSD__


#ifdef __APPLE__
#define HAVE_GETMEM 1
/* Researched by Tim Becker and Michael Knight
 * http://blog.kuriositaet.de/?p=257
 */

#include <mach/task.h>
#include <mach/mach_init.h>

int getmem(size_t *rss, size_t *vsize) {
  struct task_basic_info t_info;
  mach_msg_type_number_t t_info_count = TASK_BASIC_INFO_COUNT;

  int r = task_info(mach_task_self(),
                    TASK_BASIC_INFO,
                    (task_info_t)&t_info,
                    &t_info_count);

  if (r != KERN_SUCCESS) return -1;

  *rss = t_info.resident_size;
  *vsize  = t_info.virtual_size;

  return 0;
}
#endif  // __APPLE__

#ifdef __linux__
# define HAVE_GETMEM 1
# include <sys/param.h> /* for MAXPATHLEN */

int getmem(size_t *rss, size_t *vsize) {
  FILE *f = fopen("/proc/self/stat", "r");
  if (!f) return -1;

  int itmp;
  char ctmp;
  char buffer[MAXPATHLEN];
  size_t page_size = getpagesize();

  /* PID */
  if (fscanf(f, "%d ", &itmp) == 0) goto error;
  /* Exec file */
  if (fscanf (f, "%s ", &buffer[0]) == 0) goto error;
  /* State */
  if (fscanf (f, "%c ", &ctmp) == 0) goto error;
  /* Parent process */
  if (fscanf (f, "%d ", &itmp) == 0) goto error;
  /* Process group */
  if (fscanf (f, "%d ", &itmp) == 0) goto error;
  /* Session id */
  if (fscanf (f, "%d ", &itmp) == 0) goto error;
  /* TTY */
  if (fscanf (f, "%d ", &itmp) == 0) goto error;
  /* TTY owner process group */
  if (fscanf (f, "%d ", &itmp) == 0) goto error;
  /* Flags */
  if (fscanf (f, "%u ", &itmp) == 0) goto error;
  /* Minor faults (no memory page) */
  if (fscanf (f, "%u ", &itmp) == 0) goto error;
  /* Minor faults, children */
  if (fscanf (f, "%u ", &itmp) == 0) goto error;
  /* Major faults (memory page faults) */
  if (fscanf (f, "%u ", &itmp) == 0) goto error;
  /* Major faults, children */
  if (fscanf (f, "%u ", &itmp) == 0) goto error;
  /* utime */
  if (fscanf (f, "%d ", &itmp) == 0) goto error;
  /* stime */
  if (fscanf (f, "%d ", &itmp) == 0) goto error;
  /* utime, children */
  if (fscanf (f, "%d ", &itmp) == 0) goto error;
  /* stime, children */
  if (fscanf (f, "%d ", &itmp) == 0) goto error;
  /* jiffies remaining in current time slice */
  if (fscanf (f, "%d ", &itmp) == 0) goto error;
  /* 'nice' value */
  if (fscanf (f, "%d ", &itmp) == 0) goto error;
  /* jiffies until next timeout */
  if (fscanf (f, "%u ", &itmp) == 0) goto error;
  /* jiffies until next SIGALRM */
  if (fscanf (f, "%u ", &itmp) == 0) goto error;
  /* start time (jiffies since system boot) */
  if (fscanf (f, "%d ", &itmp) == 0) goto error;

  /* Virtual memory size */
  if (fscanf (f, "%u ", &itmp) == 0) goto error;
  *vsize = (size_t) itmp;

  /* Resident set size */
  if (fscanf (f, "%u ", &itmp) == 0) goto error;
  *rss = (size_t) itmp * page_size;

  /* rlim */
  if (fscanf (f, "%u ", &itmp) == 0) goto error;
  /* Start of text */
  if (fscanf (f, "%u ", &itmp) == 0) goto error;
  /* End of text */
  if (fscanf (f, "%u ", &itmp) == 0) goto error;
  /* Start of stack */
  if (fscanf (f, "%u ", &itmp) == 0) goto error;

  fclose (f);

  return 0;

error:
  fclose (f);
  return -1;
}
#endif  // __linux__

v8::Handle<v8::Value> MemoryUsage(const v8::Arguments& args) {
  HandleScope scope;
  assert(args.Length() == 0);

#ifndef HAVE_GETMEM
  return ThrowException(Exception::Error(String::New("Not support on your platform. (Talk to Ryan.)")));
#else
  size_t rss, vsize;

  int r = getmem(&rss, &vsize);

  if (r != 0) {
    return ThrowException(Exception::Error(String::New(strerror(errno))));
  }

  Local<Object> info = Object::New();

  if (rss_symbol.IsEmpty()) {
    rss_symbol = NODE_PSYMBOL("rss");
    vsize_symbol = NODE_PSYMBOL("vsize");
    heap_total_symbol = NODE_PSYMBOL("heapTotal");
    heap_used_symbol = NODE_PSYMBOL("heapUsed");
  }

  info->Set(rss_symbol, Integer::NewFromUnsigned(rss));
  info->Set(vsize_symbol, Integer::NewFromUnsigned(vsize));

  // V8 memory usage
  HeapStatistics v8_heap_stats;
  V8::GetHeapStatistics(&v8_heap_stats);
  info->Set(heap_total_symbol,
            Integer::NewFromUnsigned(v8_heap_stats.total_heap_size()));
  info->Set(heap_used_symbol,
            Integer::NewFromUnsigned(v8_heap_stats.used_heap_size()));

  return scope.Close(info);
#endif
}


v8::Handle<v8::Value> Kill(const v8::Arguments& args) {
  HandleScope scope;

  if (args.Length() < 1 || !args[0]->IsNumber()) {
    return ThrowException(Exception::Error(String::New("Bad argument.")));
  }

  pid_t pid = args[0]->IntegerValue();

  int sig = SIGTERM;

  if (args.Length() >= 2) {
    if (args[1]->IsNumber()) {
      sig = args[1]->Int32Value();
    } else if (args[1]->IsString()) {
      Local<String> signame = args[1]->ToString();

      Local<Value> sig_v = process->Get(signame);
      if (!sig_v->IsNumber()) {
        return ThrowException(Exception::Error(String::New("Unknown signal")));
      }
      sig = sig_v->Int32Value();
    }
  }

  int r = kill(pid, sig);

  if (r != 0) {
    return ThrowException(Exception::Error(String::New(strerror(errno))));
  }

  return Undefined();
}

typedef void (*extInit)(Handle<Object> exports);

// DLOpen is node.dlopen(). Used to load 'module.node' dynamically shared
// objects.
Handle<Value> DLOpen(const v8::Arguments& args) {
  HandleScope scope;

  if (args.Length() < 2) return Undefined();

  String::Utf8Value filename(args[0]->ToString()); // Cast
  Local<Object> target = args[1]->ToObject(); // Cast

  // Actually call dlopen().
  // FIXME: This is a blocking function and should be called asynchronously!
  // This function should be moved to file.cc and use libeio to make this
  // system call.
  void *handle = dlopen(*filename, RTLD_LAZY);

  // Handle errors.
  if (handle == NULL) {
    Local<Value> exception = Exception::Error(String::New(dlerror()));
    return ThrowException(exception);
  }

  // Get the init() function from the dynamically shared object.
  void *init_handle = dlsym(handle, "init");
  // Error out if not found.
  if (init_handle == NULL) {
    Local<Value> exception =
      Exception::Error(String::New("No 'init' symbol found in module."));
    return ThrowException(exception);
  }
  extInit init = (extInit)(init_handle); // Cast

  // Execute the C++ module
  init(target);

  return Undefined();
}

// evalcx(code, sandbox={})
// Executes code in a new context
Handle<Value> EvalCX(const Arguments& args) {
  HandleScope scope;

  Local<String> code = args[0]->ToString();
  Local<Object> sandbox = args.Length() > 1 ? args[1]->ToObject()
                                            : Object::New();
  // Create the new context
  Persistent<Context> context = Context::New();

  // Copy objects from global context, to our brand new context
  Handle<Array> keys = sandbox->GetPropertyNames();

  unsigned int i;
  for (i = 0; i < keys->Length(); i++) {
    Handle<String> key = keys->Get(Integer::New(i))->ToString();
    Handle<Value> value = sandbox->Get(key);
    context->Global()->Set(key, value->ToObject()->Clone());
  }

  // Enter and compile script
  context->Enter();

  // Catch errors
  TryCatch try_catch;

  Local<Script> script = Script::Compile(code, String::New("evalcx"));
  Handle<Value> result;

  if (script.IsEmpty()) {
    result = ThrowException(try_catch.Exception());
  } else {
    result = script->Run();
    if (result.IsEmpty()) {
      result = ThrowException(try_catch.Exception());
    }
  }

  // Clean up, clean up, everybody everywhere!
  context->DetachGlobal();
  context->Exit();
  context.Dispose();

  return scope.Close(result);
}

Handle<Value> Compile(const Arguments& args) {
  HandleScope scope;

  if (args.Length() < 2) {
    return ThrowException(Exception::TypeError(
          String::New("needs two arguments.")));
  }

  Local<String> source = args[0]->ToString();
  Local<String> filename = args[1]->ToString();

  TryCatch try_catch;

  Local<Script> script = Script::Compile(source, filename);
  if (try_catch.HasCaught()) {
    // Hack because I can't get a proper stacktrace on SyntaxError
    ReportException(try_catch, true);
    exit(1);
  }

  Local<Value> result = script->Run();
  if (try_catch.HasCaught()) return try_catch.ReThrow();

  return scope.Close(result);
}

static void OnFatalError(const char* location, const char* message) {
  if (location) {
    fprintf(stderr, "FATAL ERROR: %s %s\n", location, message);
  } else {
    fprintf(stderr, "FATAL ERROR: %s\n", message);
  }
  exit(1);
}

static int uncaught_exception_counter = 0;

void FatalException(TryCatch &try_catch) {
  HandleScope scope;

  // Check if uncaught_exception_counter indicates a recursion
  if (uncaught_exception_counter > 0) {
    ReportException(try_catch);
    exit(1);
  }

  if (listeners_symbol.IsEmpty()) {
    listeners_symbol = NODE_PSYMBOL("listeners");
    uncaught_exception_symbol = NODE_PSYMBOL("uncaughtException");
    emit_symbol = NODE_PSYMBOL("emit");
  }

  Local<Value> listeners_v = process->Get(listeners_symbol);
  assert(listeners_v->IsFunction());

  Local<Function> listeners = Local<Function>::Cast(listeners_v);

  Local<String> uncaught_exception_symbol_l = Local<String>::New(uncaught_exception_symbol);
  Local<Value> argv[1] = { uncaught_exception_symbol_l  };
  Local<Value> ret = listeners->Call(process, 1, argv);

  assert(ret->IsArray());

  Local<Array> listener_array = Local<Array>::Cast(ret);

  uint32_t length = listener_array->Length();
  // Report and exit if process has no "uncaughtException" listener
  if (length == 0) {
    ReportException(try_catch);
    exit(1);
  }

  // Otherwise fire the process "uncaughtException" event
  Local<Value> emit_v = process->Get(emit_symbol);
  assert(emit_v->IsFunction());

  Local<Function> emit = Local<Function>::Cast(emit_v);

  Local<Value> error = try_catch.Exception();
  Local<Value> event_argv[2] = { uncaught_exception_symbol_l, error };

  uncaught_exception_counter++;
  emit->Call(process, 2, event_argv);
  // Decrement so we know if the next exception is a recursion or not
  uncaught_exception_counter--;
}


static ev_async debug_watcher;
volatile static bool debugger_msg_pending = false;

static void DebugMessageCallback(EV_P_ ev_async *watcher, int revents) {
  HandleScope scope;
  assert(watcher == &debug_watcher);
  assert(revents == EV_ASYNC);
  Debug::ProcessDebugMessages();
}

static void DebugMessageDispatch(void) {
  // This function is called from V8's debug thread when a debug TCP client
  // has sent a message.

  // Send a signal to our main thread saying that it should enter V8 to
  // handle the message.
  debugger_msg_pending = true;
  ev_async_send(EV_DEFAULT_UC_ &debug_watcher);
}

static Handle<Value> CheckBreak(const Arguments& args) {
  HandleScope scope;
  assert(args.Length() == 0);

  // TODO FIXME This function is a hack to wait until V8 is ready to accept
  // commands. There seems to be a bug in EnableAgent( _ , _ , true) which
  // makes it unusable here. Ideally we'd be able to bind EnableAgent and
  // get it to halt until Eclipse connects.

  if (!debug_wait_connect)
    return Undefined();

  printf("Waiting for remote debugger connection...\n");

  const int halfSecond = 50;
  const int tenMs=10000;
  debugger_msg_pending = false;
  for (;;) {
    if (debugger_msg_pending) {
      Debug::DebugBreak();
      Debug::ProcessDebugMessages();
      debugger_msg_pending = false;

      // wait for 500 msec of silence from remote debugger
      int cnt = halfSecond;
        while (cnt --) {
        debugger_msg_pending = false;
        usleep(tenMs);
        if (debugger_msg_pending) {
          debugger_msg_pending = false;
          cnt = halfSecond;
        }
      }
      break;
    }
    usleep(tenMs);
  }
  return Undefined();
}

Persistent<Object> binding_cache;

static Handle<Value> Binding(const Arguments& args) {
  HandleScope scope;

  Local<String> module = args[0]->ToString();
  String::Utf8Value module_v(module);

  if (binding_cache.IsEmpty()) {
    binding_cache = Persistent<Object>::New(Object::New());
  }

  Local<Object> exports;

  if (!strcmp(*module_v, "http")) {
    if (binding_cache->Has(module)) {
      exports = binding_cache->Get(module)->ToObject();
    } else {
      // Warning: When calling requireBinding('http') from javascript then
      // be sure that you call requireBinding('tcp') before it.
      assert(binding_cache->Has(String::New("tcp")));
      exports = Object::New();
      HTTPServer::Initialize(exports);
      HTTPConnection::Initialize(exports);
      binding_cache->Set(module, exports);
    }

  } else if (!strcmp(*module_v, "tcp")) {
    if (binding_cache->Has(module)) {
      exports = binding_cache->Get(module)->ToObject();
    } else {
      exports = Object::New();
      Server::Initialize(exports);
      Connection::Initialize(exports);
      binding_cache->Set(module, exports);
    }

  } else if (!strcmp(*module_v, "dns")) {
    if (binding_cache->Has(module)) {
      exports = binding_cache->Get(module)->ToObject();
    } else {
      exports = Object::New();
      DNS::Initialize(exports);
      binding_cache->Set(module, exports);
    }

  } else if (!strcmp(*module_v, "fs")) {
    if (binding_cache->Has(module)) {
      exports = binding_cache->Get(module)->ToObject();
    } else {
      exports = Object::New();

      // Initialize the stats object
      Local<FunctionTemplate> stat_templ = FunctionTemplate::New();
      stats_constructor_template = Persistent<FunctionTemplate>::New(stat_templ);
      exports->Set(String::NewSymbol("Stats"),
                   stats_constructor_template->GetFunction());
      StatWatcher::Initialize(exports);
      File::Initialize(exports);
      binding_cache->Set(module, exports);
    }

  } else if (!strcmp(*module_v, "signal_watcher")) {
    if (binding_cache->Has(module)) {
      exports = binding_cache->Get(module)->ToObject();
    } else {
      exports = Object::New();
      SignalWatcher::Initialize(exports);
      binding_cache->Set(module, exports);
    }

  } else if (!strcmp(*module_v, "natives")) {
    if (binding_cache->Has(module)) {
      exports = binding_cache->Get(module)->ToObject();
    } else {
      exports = Object::New();
      // Explicitly define native sources.
      // TODO DRY/automate this?
      exports->Set(String::New("assert"),       String::New(native_assert));
      exports->Set(String::New("dns"),          String::New(native_dns));
      exports->Set(String::New("events"),       String::New(native_events));
      exports->Set(String::New("file"),         String::New(native_file));
      exports->Set(String::New("fs"),           String::New(native_fs));
      exports->Set(String::New("http"),         String::New(native_http));
      exports->Set(String::New("ini"),          String::New(native_ini));
      exports->Set(String::New("mjsunit"),      String::New(native_mjsunit));
      exports->Set(String::New("multipart"),    String::New(native_multipart));
      exports->Set(String::New("posix"),        String::New(native_posix));
      exports->Set(String::New("querystring"),  String::New(native_querystring));
      exports->Set(String::New("repl"),         String::New(native_repl));
      exports->Set(String::New("sys"),          String::New(native_sys));
      exports->Set(String::New("tcp"),          String::New(native_tcp));
      exports->Set(String::New("uri"),          String::New(native_uri));
      exports->Set(String::New("url"),          String::New(native_url));
      exports->Set(String::New("utils"),        String::New(native_utils));
      binding_cache->Set(module, exports);
    }

  } else {
    assert(0);
    return ThrowException(Exception::Error(String::New("No such module")));
  }

  return scope.Close(exports);
}


static void Load(int argc, char *argv[]) {
  HandleScope scope;

  Local<FunctionTemplate> process_template = FunctionTemplate::New();
  node::EventEmitter::Initialize(process_template);

  process_template->InstanceTemplate()->SetAccessor(String::NewSymbol("now"), NowGetter, NULL);

  process = Persistent<Object>::New(process_template->GetFunction()->NewInstance());

  // Add a reference to the global object
  Local<Object> global = Context::GetCurrent()->Global();
  process->Set(String::NewSymbol("global"), global);

  // process.version
  process->Set(String::NewSymbol("version"), String::New(NODE_VERSION));
  // process.installPrefix
  process->Set(String::NewSymbol("installPrefix"), String::New(NODE_PREFIX));

  // process.platform
#define xstr(s) str(s)
#define str(s) #s
  process->Set(String::NewSymbol("platform"), String::New(xstr(PLATFORM)));

  // process.argv
  int i, j;
  Local<Array> arguments = Array::New(argc - option_end_index + 1);
  arguments->Set(Integer::New(0), String::New(argv[0]));
  for (j = 1, i = option_end_index + 1; i < argc; j++, i++) {
    Local<String> arg = String::New(argv[i]);
    arguments->Set(Integer::New(j), arg);
  }
  // assign it
  process->Set(String::NewSymbol("ARGV"), arguments);
  process->Set(String::NewSymbol("argv"), arguments);

  // create process.env
  Local<Object> env = Object::New();
  for (i = 0; environ[i]; i++) {
    // skip entries without a '=' character
    for (j = 0; environ[i][j] && environ[i][j] != '='; j++) { ; }
    // create the v8 objects
    Local<String> field = String::New(environ[i], j);
    Local<String> value = Local<String>();
    if (environ[i][j] == '=') {
      value = String::New(environ[i]+j+1);
    }
    // assign them
    env->Set(field, value);
  }
  // assign process.ENV
  process->Set(String::NewSymbol("ENV"), env);
  process->Set(String::NewSymbol("env"), env);

  process->Set(String::NewSymbol("pid"), Integer::New(getpid()));

  // define various internal methods
  NODE_SET_METHOD(process, "loop", Loop);
  NODE_SET_METHOD(process, "unloop", Unloop);
  NODE_SET_METHOD(process, "evalcx", EvalCX);
  NODE_SET_METHOD(process, "compile", Compile);
  NODE_SET_METHOD(process, "_byteLength", ByteLength);
  NODE_SET_METHOD(process, "reallyExit", Exit);
  NODE_SET_METHOD(process, "chdir", Chdir);
  NODE_SET_METHOD(process, "cwd", Cwd);
  NODE_SET_METHOD(process, "getuid", GetUid);
  NODE_SET_METHOD(process, "setuid", SetUid);

  NODE_SET_METHOD(process, "setgid", SetGid);
  NODE_SET_METHOD(process, "getgid", GetGid);

  NODE_SET_METHOD(process, "umask", Umask);
  NODE_SET_METHOD(process, "dlopen", DLOpen);
  NODE_SET_METHOD(process, "kill", Kill);
  NODE_SET_METHOD(process, "memoryUsage", MemoryUsage);
  NODE_SET_METHOD(process, "checkBreak", CheckBreak);

  NODE_SET_METHOD(process, "binding", Binding);

  // Assign the EventEmitter. It was created in main().
  process->Set(String::NewSymbol("EventEmitter"),
               EventEmitter::constructor_template->GetFunction());



  // Initialize the C++ modules..................filename of module
  Buffer::Initialize(process);                 // buffer.cc
  IOWatcher::Initialize(process);              // io_watcher.cc
  IdleWatcher::Initialize(process);            // idle_watcher.cc
  Timer::Initialize(process);                  // timer.cc
<<<<<<< HEAD
  Stat::Initialize(process);                   // stat.cc
  SignalHandler::Initialize(process);          // signal_handler.cc

  InitNet2(process);                           // net2.cc
  InitHttpParser(process);                     // http_parser.cc

  Stdio::Initialize(process);                  // stdio.cc
=======
>>>>>>> 6befc72f
  ChildProcess::Initialize(process);           // child_process.cc
  DefineConstants(process);                    // constants.cc

  // Compile, execute the src/node.js file. (Which was included as static C
  // string in node_natives.h. 'natve_node' is the string containing that
  // source code.)

  // The node.js file returns a function 'f'

#ifndef NDEBUG
  TryCatch try_catch;
#endif

  Local<Value> f_value = ExecuteString(String::New(native_node),
                                       String::New("node.js"));
#ifndef NDEBUG
  if (try_catch.HasCaught())  {
    ReportException(try_catch);
    exit(10);
  }
#endif
  assert(f_value->IsFunction());
  Local<Function> f = Local<Function>::Cast(f_value);

  // Now we call 'f' with the 'process' variable that we've built up with
  // all our bindings. Inside node.js we'll take care of assigning things to
  // their places.

  // We start the process this way in order to be more modular. Developers
  // who do not like how 'src/node.js' setups the module system but do like
  // Node's I/O bindings may want to replace 'f' with their own function.

  Local<Value> args[1] = { Local<Value>::New(process) };

  f->Call(global, 1, args);

#ifndef NDEBUG
  if (try_catch.HasCaught())  {
    ReportException(try_catch);
    exit(11);
  }
#endif
}

static void PrintHelp();

static void ParseDebugOpt(const char* arg) {
  const char *p = 0;

  use_debug_agent = true;
  if (!strcmp (arg, "--debug-brk")) {
    debug_wait_connect = true;
    return;
  } else if (!strcmp(arg, "--debug")) {
    return;
  } else if (strstr(arg, "--debug-brk=") == arg) {
    debug_wait_connect = true;
    p = 1 + strchr(arg, '=');
    debug_port = atoi(p);
  } else if (strstr(arg, "--debug=") == arg) {
    p = 1 + strchr(arg, '=');
    debug_port = atoi(p);
  }
  if (p && debug_port > 1024 && debug_port <  65536)
      return;

  fprintf(stderr, "Bad debug option.\n");
  if (p) fprintf(stderr, "Debug port must be in range 1025 to 65535.\n");

  PrintHelp();
  exit(1);
}

static void PrintHelp() {
  printf("Usage: node [options] script.js [arguments] \n"
         "Options:\n"
         "  -v, --version      print node's version\n"
         "  --debug[=port]     enable remote debugging via given TCP port\n"
         "                     without stopping the execution\n"
         "  --debug-brk[=port] as above, but break in script.js and\n"
         "                     wait for remote debugger to connect\n"
         "  --v8-options       print v8 command line options\n"
         "  --vars             print various compiled-in variables\n"
         "\n"
         "Enviromental variables:\n"
         "NODE_PATH            ':'-separated list of directories\n"
         "                     prefixed to the module search path,\n"
         "                     require.paths.\n"
         "NODE_DEBUG           Print additional debugging output.\n"
         "\n"
         "Documentation can be found at http://nodejs.org/api.html"
         " or with 'man node'\n");
}

// Parse node command line arguments.
static void ParseArgs(int *argc, char **argv) {
  // TODO use parse opts
  for (int i = 1; i < *argc; i++) {
    const char *arg = argv[i];
    if (strstr(arg, "--debug") == arg) {
      ParseDebugOpt(arg);
      argv[i] = const_cast<char*>("");
      option_end_index = i;
    } else if (strcmp(arg, "--version") == 0 || strcmp(arg, "-v") == 0) {
      printf("%s\n", NODE_VERSION);
      exit(0);
    } else if (strcmp(arg, "--vars") == 0) {
      printf("NODE_PREFIX: %s\n", NODE_PREFIX);
      printf("NODE_CFLAGS: %s\n", NODE_CFLAGS);
      exit(0);
    } else if (strcmp(arg, "--help") == 0 || strcmp(arg, "-h") == 0) {
      PrintHelp();
      exit(0);
    } else if (strcmp(arg, "--v8-options") == 0) {
      argv[i] = const_cast<char*>("--help");
      option_end_index = i+1;
    } else if (argv[i][0] != '-') {
      option_end_index = i-1;
      break;
    }
  }
}

}  // namespace node


int main(int argc, char *argv[]) {
  // Parse a few arguments which are specific to Node.
  node::ParseArgs(&argc, argv);
  // Parse the rest of the args (up to the 'option_end_index' (where '--' was
  // in the command line))
  V8::SetFlagsFromCommandLine(&node::option_end_index, argv, false);

  // Error out if we don't have a script argument.
  if (argc < 2) {
    fprintf(stderr, "No script was specified.\n");
    node::PrintHelp();
    return 1;
  }

  // Ignore the SIGPIPE
  evcom_ignore_sigpipe();

  // Initialize the default ev loop.
#ifdef __sun
  // TODO(Ryan) I'm experiencing abnormally high load using Solaris's
  // EVBACKEND_PORT. Temporarally forcing select() until I debug.
  ev_default_loop(EVBACKEND_SELECT);
#else
  ev_default_loop(EVFLAG_AUTO);
#endif


  ev_timer_init(&node::gc_timer, node::GCTimeout, GC_INTERVAL, GC_INTERVAL);
  // Set the gc_timer to max priority so that it runs before all other
  // watchers. In this way it can check if the 'tick' has other pending
  // watchers by using ev_pending_count() - if it ran with lower priority
  // then the other watchers might run before it - not giving us good idea
  // of loop idleness.
  ev_set_priority(&node::gc_timer, EV_MAXPRI);
  ev_timer_start(EV_DEFAULT_UC_ &node::gc_timer);
  ev_unref(EV_DEFAULT_UC);


  // Setup the EIO thread pool
  { // It requires 3, yes 3, watchers.
    ev_idle_init(&node::eio_poller, node::DoPoll);

    ev_async_init(&node::eio_want_poll_notifier, node::WantPollNotifier);
    ev_async_start(EV_DEFAULT_UC_ &node::eio_want_poll_notifier);
    ev_unref(EV_DEFAULT_UC);

    ev_async_init(&node::eio_done_poll_notifier, node::DonePollNotifier);
    ev_async_start(EV_DEFAULT_UC_ &node::eio_done_poll_notifier);
    ev_unref(EV_DEFAULT_UC);

    eio_init(node::EIOWantPoll, node::EIODonePoll);
    // Don't handle more than 10 reqs on each eio_poll(). This is to avoid
    // race conditions. See test/mjsunit/test-eio-race.js
    eio_set_max_poll_reqs(10);
  }

  V8::Initialize();
  HandleScope handle_scope;

  V8::SetFatalErrorHandler(node::OnFatalError);

  // If the --debug flag was specified then initialize the debug thread.
  if (node::use_debug_agent) {
    // Initialize the async watcher for receiving messages from the debug
    // thread and marshal it into the main thread. DebugMessageCallback()
    // is called from the main thread to execute a random bit of javascript
    // - which will give V8 control so it can handle whatever new message
    // had been received on the debug thread.
    ev_async_init(&node::debug_watcher, node::DebugMessageCallback);
    ev_set_priority(&node::debug_watcher, EV_MAXPRI);
    // Set the callback DebugMessageDispatch which is called from the debug
    // thread.
    Debug::SetDebugMessageDispatchHandler(node::DebugMessageDispatch);
    // Start the async watcher.
    ev_async_start(EV_DEFAULT_UC_ &node::debug_watcher);
    // unref it so that we exit the event loop despite it being active.
    ev_unref(EV_DEFAULT_UC);

    // Start the debug thread and it's associated TCP server on port 5858.
    bool r = Debug::EnableAgent("node " NODE_VERSION, node::debug_port);

    // Crappy check that everything went well. FIXME
    assert(r);
    // Print out some information.
    printf("debugger listening on port %d\n", node::debug_port);
  }

  // Create the one and only Context.
  Persistent<Context> context = Context::New();
  Context::Scope context_scope(context);

  // Create all the objects, load modules, do everything.
  // so your next reading stop should be node::Load()!
  node::Load(argc, argv);

  node::Stdio::Flush();

#ifndef NDEBUG
  // Clean up.
  context.Dispose();
  V8::Dispose();
#endif  // NDEBUG
  return 0;
}
<|MERGE_RESOLUTION|>--- conflicted
+++ resolved
@@ -23,14 +23,9 @@
 #include <node_file.h>
 #include <node_idle_watcher.h>
 #include <node_http.h>
-<<<<<<< HEAD
 #include <node_http_parser.h>
-#include <node_signal_handler.h>
-#include <node_stat.h>
-=======
 #include <node_signal_watcher.h>
 #include <node_stat_watcher.h>
->>>>>>> 6befc72f
 #include <node_timer.h>
 #include <node_child_process.h>
 #include <node_constants.h>
@@ -1148,9 +1143,11 @@
       exports->Set(String::New("file"),         String::New(native_file));
       exports->Set(String::New("fs"),           String::New(native_fs));
       exports->Set(String::New("http"),         String::New(native_http));
+      exports->Set(String::New("http2"),        String::New(native_http2));
       exports->Set(String::New("ini"),          String::New(native_ini));
       exports->Set(String::New("mjsunit"),      String::New(native_mjsunit));
       exports->Set(String::New("multipart"),    String::New(native_multipart));
+      exports->Set(String::New("net"),          String::New(native_net));
       exports->Set(String::New("posix"),        String::New(native_posix));
       exports->Set(String::New("querystring"),  String::New(native_querystring));
       exports->Set(String::New("repl"),         String::New(native_repl));
@@ -1261,16 +1258,9 @@
   IOWatcher::Initialize(process);              // io_watcher.cc
   IdleWatcher::Initialize(process);            // idle_watcher.cc
   Timer::Initialize(process);                  // timer.cc
-<<<<<<< HEAD
-  Stat::Initialize(process);                   // stat.cc
-  SignalHandler::Initialize(process);          // signal_handler.cc
-
+  Stdio::Initialize(process);                  // stdio.cc
   InitNet2(process);                           // net2.cc
   InitHttpParser(process);                     // http_parser.cc
-
-  Stdio::Initialize(process);                  // stdio.cc
-=======
->>>>>>> 6befc72f
   ChildProcess::Initialize(process);           // child_process.cc
   DefineConstants(process);                    // constants.cc
 
