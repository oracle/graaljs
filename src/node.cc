// Copyright Joyent, Inc. and other Node contributors.
//
// Permission is hereby granted, free of charge, to any person obtaining a
// copy of this software and associated documentation files (the
// "Software"), to deal in the Software without restriction, including
// without limitation the rights to use, copy, modify, merge, publish,
// distribute, sublicense, and/or sell copies of the Software, and to permit
// persons to whom the Software is furnished to do so, subject to the
// following conditions:
//
// The above copyright notice and this permission notice shall be included
// in all copies or substantial portions of the Software.
//
// THE SOFTWARE IS PROVIDED "AS IS", WITHOUT WARRANTY OF ANY KIND, EXPRESS
// OR IMPLIED, INCLUDING BUT NOT LIMITED TO THE WARRANTIES OF
// MERCHANTABILITY, FITNESS FOR A PARTICULAR PURPOSE AND NONINFRINGEMENT. IN
// NO EVENT SHALL THE AUTHORS OR COPYRIGHT HOLDERS BE LIABLE FOR ANY CLAIM,
// DAMAGES OR OTHER LIABILITY, WHETHER IN AN ACTION OF CONTRACT, TORT OR
// OTHERWISE, ARISING FROM, OUT OF OR IN CONNECTION WITH THE SOFTWARE OR THE
// USE OR OTHER DEALINGS IN THE SOFTWARE.

#include "node.h"
#include "node_buffer.h"
#include "node_constants.h"
#include "node_file.h"
#include "node_http_parser.h"
#include "node_javascript.h"
#include "node_version.h"

#if defined HAVE_PERFCTR
#include "node_counters.h"
#endif

#if HAVE_OPENSSL
#include "node_crypto.h"
#endif

#if defined HAVE_DTRACE || defined HAVE_ETW
#include "node_dtrace.h"
#endif

#include "ares.h"
#include "async-wrap.h"
#include "async-wrap-inl.h"
#include "env.h"
#include "env-inl.h"
#include "handle_wrap.h"
#include "req_wrap.h"
#include "string_bytes.h"
#include "uv.h"
#include "v8-debug.h"
#include "v8-profiler.h"
#include "zlib.h"

#include <assert.h>
#include <errno.h>
#include <limits.h>  // PATH_MAX
#include <locale.h>
#include <signal.h>
#include <stdio.h>
#include <stdlib.h>
#include <string.h>
#include <sys/types.h>

#if defined(_MSC_VER)
#include <direct.h>
#include <io.h>
#include <process.h>
#define strcasecmp _stricmp
#define getpid _getpid
#define umask _umask
typedef int mode_t;
#else
#include <sys/resource.h>  // getrlimit, setrlimit
#include <unistd.h>  // setuid, getuid
#endif

#if defined(__POSIX__) && !defined(__ANDROID__)
#include <pwd.h>  // getpwnam()
#include <grp.h>  // getgrnam()
#endif

<<<<<<< HEAD
#ifdef __APPLE__
#include <crt_externs.h>
#define environ (*_NSGetEnviron())
#elif !defined(_MSC_VER)
=======
#include "node_buffer.h"
#include "node_file.h"
#include "node_http_parser.h"
#include "node_constants.h"
#include "node_javascript.h"
#include "node_version.h"
#include "node_string.h"
#if HAVE_OPENSSL
# include "node_crypto.h"
#endif
#if HAVE_SYSTEMTAP
#include "node_systemtap.h"
#endif
#include "node_script.h"
#include "v8_typed_array.h"

#include "util.h"

using namespace v8;

# ifdef __APPLE__
# include <crt_externs.h>
# define environ (*_NSGetEnviron())
# elif !defined(_MSC_VER)
>>>>>>> 1cb6f1a4
extern char **environ;
#endif

namespace node {

using v8::Array;
using v8::ArrayBuffer;
using v8::Boolean;
using v8::Context;
using v8::EscapableHandleScope;
using v8::Exception;
using v8::Function;
using v8::FunctionCallbackInfo;
using v8::FunctionTemplate;
using v8::Handle;
using v8::HandleScope;
using v8::HeapStatistics;
using v8::Integer;
using v8::Isolate;
using v8::Local;
using v8::Locker;
using v8::Message;
using v8::Number;
using v8::Object;
using v8::ObjectTemplate;
using v8::PropertyCallbackInfo;
using v8::String;
using v8::TryCatch;
using v8::Uint32;
using v8::V8;
using v8::Value;
using v8::kExternalUnsignedIntArray;

// FIXME(bnoordhuis) Make these per-context?
QUEUE handle_wrap_queue = { &handle_wrap_queue, &handle_wrap_queue };
QUEUE req_wrap_queue = { &req_wrap_queue, &req_wrap_queue };

static bool print_eval = false;
static bool force_repl = false;
static bool trace_deprecation = false;
static bool throw_deprecation = false;
static const char* eval_string = NULL;
static bool use_debug_agent = false;
static bool debug_wait_connect = false;
static int debug_port = 5858;
static bool v8_is_profiling = false;
static node_module* modpending;
static node_module* modlist_builtin;
static node_module* modlist_addon;

// used by C++ modules as well
bool no_deprecation = false;

// process-relative uptime base, initialized at start-up
static double prog_start_time;
static bool debugger_running;
static uv_async_t dispatch_debug_messages_async;

<<<<<<< HEAD
static Isolate* node_isolate = NULL;


class ArrayBufferAllocator : public ArrayBuffer::Allocator {
 public:
  // Impose an upper limit to avoid out of memory errors that bring down
  // the process.
  static const size_t kMaxLength = 0x3fffffff;
  static ArrayBufferAllocator the_singleton;
  virtual ~ArrayBufferAllocator() {}
  virtual void* Allocate(size_t length);
  virtual void* AllocateUninitialized(size_t length);
  virtual void Free(void* data, size_t length);
 private:
  ArrayBufferAllocator() {}
  ArrayBufferAllocator(const ArrayBufferAllocator&);
  void operator=(const ArrayBufferAllocator&);
};
=======
// Declared in node_internals.h
Isolate* node_isolate = NULL;

int WRITE_UTF8_FLAGS = v8::String::HINT_MANY_WRITES_EXPECTED |
                       v8::String::NO_NULL_TERMINATION;

static void Spin(uv_idle_t* handle, int status) {
  assert((uv_idle_t*) handle == &tick_spinner);
  assert(status == 0);

  // Avoid entering a V8 scope.
  if (!need_tick_cb) return;
  need_tick_cb = false;

  uv_idle_stop(&tick_spinner);

  HandleScope scope;

  if (process_tickFromSpinner.IsEmpty()) {
    Local<Value> cb_v = process->Get(String::New("_tickFromSpinner"));
    if (!cb_v->IsFunction()) {
      fprintf(stderr, "process._tickFromSpinner assigned to non-function\n");
      abort();
    }
    Local<Function> cb = cb_v.As<Function>();
    process_tickFromSpinner = Persistent<Function>::New(cb);
  }
>>>>>>> 1cb6f1a4

ArrayBufferAllocator ArrayBufferAllocator::the_singleton;


void* ArrayBufferAllocator::Allocate(size_t length) {
  if (length > kMaxLength)
    return NULL;
  char* data = new char[length];
  memset(data, 0, length);
  return data;
}


void* ArrayBufferAllocator::AllocateUninitialized(size_t length) {
  if (length > kMaxLength)
    return NULL;
  return new char[length];
}


void ArrayBufferAllocator::Free(void* data, size_t length) {
  delete[] static_cast<char*>(data);
}


static void CheckImmediate(uv_check_t* handle) {
  Environment* env = Environment::from_immediate_check_handle(handle);
  HandleScope scope(env->isolate());
  Context::Scope context_scope(env->context());
  MakeCallback(env, env->process_object(), env->immediate_callback_string());
}


static void IdleImmediateDummy(uv_idle_t* handle) {
  // Do nothing. Only for maintaining event loop.
  // TODO(bnoordhuis) Maybe make libuv accept NULL idle callbacks.
}


static inline const char *errno_string(int errorno) {
#define ERRNO_CASE(e)  case e: return #e;
  switch (errorno) {
#ifdef EACCES
  ERRNO_CASE(EACCES);
#endif

#ifdef EADDRINUSE
  ERRNO_CASE(EADDRINUSE);
#endif

#ifdef EADDRNOTAVAIL
  ERRNO_CASE(EADDRNOTAVAIL);
#endif

#ifdef EAFNOSUPPORT
  ERRNO_CASE(EAFNOSUPPORT);
#endif

#ifdef EAGAIN
  ERRNO_CASE(EAGAIN);
#endif

#ifdef EWOULDBLOCK
# if EAGAIN != EWOULDBLOCK
  ERRNO_CASE(EWOULDBLOCK);
# endif
#endif

#ifdef EALREADY
  ERRNO_CASE(EALREADY);
#endif

#ifdef EBADF
  ERRNO_CASE(EBADF);
#endif

#ifdef EBADMSG
  ERRNO_CASE(EBADMSG);
#endif

#ifdef EBUSY
  ERRNO_CASE(EBUSY);
#endif

#ifdef ECANCELED
  ERRNO_CASE(ECANCELED);
#endif

#ifdef ECHILD
  ERRNO_CASE(ECHILD);
#endif

#ifdef ECONNABORTED
  ERRNO_CASE(ECONNABORTED);
#endif

#ifdef ECONNREFUSED
  ERRNO_CASE(ECONNREFUSED);
#endif

#ifdef ECONNRESET
  ERRNO_CASE(ECONNRESET);
#endif

#ifdef EDEADLK
  ERRNO_CASE(EDEADLK);
#endif

#ifdef EDESTADDRREQ
  ERRNO_CASE(EDESTADDRREQ);
#endif

#ifdef EDOM
  ERRNO_CASE(EDOM);
#endif

#ifdef EDQUOT
  ERRNO_CASE(EDQUOT);
#endif

#ifdef EEXIST
  ERRNO_CASE(EEXIST);
#endif

#ifdef EFAULT
  ERRNO_CASE(EFAULT);
#endif

#ifdef EFBIG
  ERRNO_CASE(EFBIG);
#endif

#ifdef EHOSTUNREACH
  ERRNO_CASE(EHOSTUNREACH);
#endif

#ifdef EIDRM
  ERRNO_CASE(EIDRM);
#endif

#ifdef EILSEQ
  ERRNO_CASE(EILSEQ);
#endif

#ifdef EINPROGRESS
  ERRNO_CASE(EINPROGRESS);
#endif

#ifdef EINTR
  ERRNO_CASE(EINTR);
#endif

#ifdef EINVAL
  ERRNO_CASE(EINVAL);
#endif

#ifdef EIO
  ERRNO_CASE(EIO);
#endif

#ifdef EISCONN
  ERRNO_CASE(EISCONN);
#endif

#ifdef EISDIR
  ERRNO_CASE(EISDIR);
#endif

#ifdef ELOOP
  ERRNO_CASE(ELOOP);
#endif

#ifdef EMFILE
  ERRNO_CASE(EMFILE);
#endif

#ifdef EMLINK
  ERRNO_CASE(EMLINK);
#endif

#ifdef EMSGSIZE
  ERRNO_CASE(EMSGSIZE);
#endif

#ifdef EMULTIHOP
  ERRNO_CASE(EMULTIHOP);
#endif

#ifdef ENAMETOOLONG
  ERRNO_CASE(ENAMETOOLONG);
#endif

#ifdef ENETDOWN
  ERRNO_CASE(ENETDOWN);
#endif

#ifdef ENETRESET
  ERRNO_CASE(ENETRESET);
#endif

#ifdef ENETUNREACH
  ERRNO_CASE(ENETUNREACH);
#endif

#ifdef ENFILE
  ERRNO_CASE(ENFILE);
#endif

#ifdef ENOBUFS
  ERRNO_CASE(ENOBUFS);
#endif

#ifdef ENODATA
  ERRNO_CASE(ENODATA);
#endif

#ifdef ENODEV
  ERRNO_CASE(ENODEV);
#endif

#ifdef ENOENT
  ERRNO_CASE(ENOENT);
#endif

#ifdef ENOEXEC
  ERRNO_CASE(ENOEXEC);
#endif

#ifdef ENOLINK
  ERRNO_CASE(ENOLINK);
#endif

#ifdef ENOLCK
# if ENOLINK != ENOLCK
  ERRNO_CASE(ENOLCK);
# endif
#endif

#ifdef ENOMEM
  ERRNO_CASE(ENOMEM);
#endif

#ifdef ENOMSG
  ERRNO_CASE(ENOMSG);
#endif

#ifdef ENOPROTOOPT
  ERRNO_CASE(ENOPROTOOPT);
#endif

#ifdef ENOSPC
  ERRNO_CASE(ENOSPC);
#endif

#ifdef ENOSR
  ERRNO_CASE(ENOSR);
#endif

#ifdef ENOSTR
  ERRNO_CASE(ENOSTR);
#endif

#ifdef ENOSYS
  ERRNO_CASE(ENOSYS);
#endif

#ifdef ENOTCONN
  ERRNO_CASE(ENOTCONN);
#endif

#ifdef ENOTDIR
  ERRNO_CASE(ENOTDIR);
#endif

#ifdef ENOTEMPTY
  ERRNO_CASE(ENOTEMPTY);
#endif

#ifdef ENOTSOCK
  ERRNO_CASE(ENOTSOCK);
#endif

#ifdef ENOTSUP
  ERRNO_CASE(ENOTSUP);
#else
# ifdef EOPNOTSUPP
  ERRNO_CASE(EOPNOTSUPP);
# endif
#endif

#ifdef ENOTTY
  ERRNO_CASE(ENOTTY);
#endif

#ifdef ENXIO
  ERRNO_CASE(ENXIO);
#endif


#ifdef EOVERFLOW
  ERRNO_CASE(EOVERFLOW);
#endif

#ifdef EPERM
  ERRNO_CASE(EPERM);
#endif

#ifdef EPIPE
  ERRNO_CASE(EPIPE);
#endif

#ifdef EPROTO
  ERRNO_CASE(EPROTO);
#endif

#ifdef EPROTONOSUPPORT
  ERRNO_CASE(EPROTONOSUPPORT);
#endif

#ifdef EPROTOTYPE
  ERRNO_CASE(EPROTOTYPE);
#endif

#ifdef ERANGE
  ERRNO_CASE(ERANGE);
#endif

#ifdef EROFS
  ERRNO_CASE(EROFS);
#endif

#ifdef ESPIPE
  ERRNO_CASE(ESPIPE);
#endif

#ifdef ESRCH
  ERRNO_CASE(ESRCH);
#endif

#ifdef ESTALE
  ERRNO_CASE(ESTALE);
#endif

#ifdef ETIME
  ERRNO_CASE(ETIME);
#endif

#ifdef ETIMEDOUT
  ERRNO_CASE(ETIMEDOUT);
#endif

#ifdef ETXTBSY
  ERRNO_CASE(ETXTBSY);
#endif

#ifdef EXDEV
  ERRNO_CASE(EXDEV);
#endif

  default: return "";
  }
}

const char *signo_string(int signo) {
#define SIGNO_CASE(e)  case e: return #e;
  switch (signo) {
#ifdef SIGHUP
  SIGNO_CASE(SIGHUP);
#endif

#ifdef SIGINT
  SIGNO_CASE(SIGINT);
#endif

#ifdef SIGQUIT
  SIGNO_CASE(SIGQUIT);
#endif

#ifdef SIGILL
  SIGNO_CASE(SIGILL);
#endif

#ifdef SIGTRAP
  SIGNO_CASE(SIGTRAP);
#endif

#ifdef SIGABRT
  SIGNO_CASE(SIGABRT);
#endif

#ifdef SIGIOT
# if SIGABRT != SIGIOT
  SIGNO_CASE(SIGIOT);
# endif
#endif

#ifdef SIGBUS
  SIGNO_CASE(SIGBUS);
#endif

#ifdef SIGFPE
  SIGNO_CASE(SIGFPE);
#endif

#ifdef SIGKILL
  SIGNO_CASE(SIGKILL);
#endif

#ifdef SIGUSR1
  SIGNO_CASE(SIGUSR1);
#endif

#ifdef SIGSEGV
  SIGNO_CASE(SIGSEGV);
#endif

#ifdef SIGUSR2
  SIGNO_CASE(SIGUSR2);
#endif

#ifdef SIGPIPE
  SIGNO_CASE(SIGPIPE);
#endif

#ifdef SIGALRM
  SIGNO_CASE(SIGALRM);
#endif

  SIGNO_CASE(SIGTERM);

#ifdef SIGCHLD
  SIGNO_CASE(SIGCHLD);
#endif

#ifdef SIGSTKFLT
  SIGNO_CASE(SIGSTKFLT);
#endif


#ifdef SIGCONT
  SIGNO_CASE(SIGCONT);
#endif

#ifdef SIGSTOP
  SIGNO_CASE(SIGSTOP);
#endif

#ifdef SIGTSTP
  SIGNO_CASE(SIGTSTP);
#endif

#ifdef SIGBREAK
  SIGNO_CASE(SIGBREAK);
#endif

#ifdef SIGTTIN
  SIGNO_CASE(SIGTTIN);
#endif

#ifdef SIGTTOU
  SIGNO_CASE(SIGTTOU);
#endif

#ifdef SIGURG
  SIGNO_CASE(SIGURG);
#endif

#ifdef SIGXCPU
  SIGNO_CASE(SIGXCPU);
#endif

#ifdef SIGXFSZ
  SIGNO_CASE(SIGXFSZ);
#endif

#ifdef SIGVTALRM
  SIGNO_CASE(SIGVTALRM);
#endif

#ifdef SIGPROF
  SIGNO_CASE(SIGPROF);
#endif

#ifdef SIGWINCH
  SIGNO_CASE(SIGWINCH);
#endif

#ifdef SIGIO
  SIGNO_CASE(SIGIO);
#endif

#ifdef SIGPOLL
# if SIGPOLL != SIGIO
  SIGNO_CASE(SIGPOLL);
# endif
#endif

#ifdef SIGLOST
  SIGNO_CASE(SIGLOST);
#endif

#ifdef SIGPWR
# if SIGPWR != SIGLOST
  SIGNO_CASE(SIGPWR);
# endif
#endif

#ifdef SIGSYS
  SIGNO_CASE(SIGSYS);
#endif

  default: return "";
  }
}


// Convenience methods


void ThrowError(v8::Isolate* isolate, const char* errmsg) {
  Environment::GetCurrent(isolate)->ThrowError(errmsg);
}


void ThrowTypeError(v8::Isolate* isolate, const char* errmsg) {
  Environment::GetCurrent(isolate)->ThrowTypeError(errmsg);
}


void ThrowRangeError(v8::Isolate* isolate, const char* errmsg) {
  Environment::GetCurrent(isolate)->ThrowRangeError(errmsg);
}


void ThrowErrnoException(v8::Isolate* isolate,
                         int errorno,
                         const char* syscall,
                         const char* message,
                         const char* path) {
  Environment::GetCurrent(isolate)->ThrowErrnoException(errorno,
                                                        syscall,
                                                        message,
                                                        path);
}


void ThrowUVException(v8::Isolate* isolate,
                      int errorno,
                      const char* syscall,
                      const char* message,
                      const char* path) {
  Environment::GetCurrent(isolate)->ThrowErrnoException(errorno,
                                                        syscall,
                                                        message,
                                                        path);
}


Local<Value> ErrnoException(Isolate* isolate,
                            int errorno,
                            const char *syscall,
                            const char *msg,
                            const char *path) {
  Environment* env = Environment::GetCurrent(isolate);

  Local<Value> e;
  Local<String> estring = OneByteString(env->isolate(), errno_string(errorno));
  if (msg == NULL || msg[0] == '\0') {
    msg = strerror(errorno);
  }
  Local<String> message = OneByteString(env->isolate(), msg);

  Local<String> cons1 =
      String::Concat(estring, FIXED_ONE_BYTE_STRING(env->isolate(), ", "));
  Local<String> cons2 = String::Concat(cons1, message);

  if (path) {
    Local<String> cons3 =
        String::Concat(cons2, FIXED_ONE_BYTE_STRING(env->isolate(), " '"));
    Local<String> cons4 =
        String::Concat(cons3, String::NewFromUtf8(env->isolate(), path));
    Local<String> cons5 =
        String::Concat(cons4, FIXED_ONE_BYTE_STRING(env->isolate(), "'"));
    e = Exception::Error(cons5);
  } else {
    e = Exception::Error(cons2);
  }

  Local<Object> obj = e->ToObject();
  obj->Set(env->errno_string(), Integer::New(env->isolate(), errorno));
  obj->Set(env->code_string(), estring);

  if (path != NULL) {
    obj->Set(env->path_string(), String::NewFromUtf8(env->isolate(), path));
  }

  if (syscall != NULL) {
    obj->Set(env->syscall_string(), OneByteString(env->isolate(), syscall));
  }

  return e;
}


// hack alert! copy of ErrnoException, tuned for uv errors
Local<Value> UVException(Isolate* isolate,
                         int errorno,
                         const char *syscall,
                         const char *msg,
                         const char *path) {
  Environment* env = Environment::GetCurrent(isolate);

  if (!msg || !msg[0])
    msg = uv_strerror(errorno);

  Local<String> estring = OneByteString(env->isolate(), uv_err_name(errorno));
  Local<String> message = OneByteString(env->isolate(), msg);
  Local<String> cons1 =
      String::Concat(estring, FIXED_ONE_BYTE_STRING(env->isolate(), ", "));
  Local<String> cons2 = String::Concat(cons1, message);

  Local<Value> e;

  Local<String> path_str;

  if (path) {
#ifdef _WIN32
    if (strncmp(path, "\\\\?\\UNC\\", 8) == 0) {
      path_str = String::Concat(FIXED_ONE_BYTE_STRING(env->isolate(), "\\\\"),
                                String::NewFromUtf8(env->isolate(), path + 8));
    } else if (strncmp(path, "\\\\?\\", 4) == 0) {
      path_str = String::NewFromUtf8(env->isolate(), path + 4);
    } else {
      path_str = String::NewFromUtf8(env->isolate(), path);
    }
#else
    path_str = String::NewFromUtf8(env->isolate(), path);
#endif

    Local<String> cons3 =
        String::Concat(cons2, FIXED_ONE_BYTE_STRING(env->isolate(), " '"));
    Local<String> cons4 =
        String::Concat(cons3, path_str);
    Local<String> cons5 =
        String::Concat(cons4, FIXED_ONE_BYTE_STRING(env->isolate(), "'"));
    e = Exception::Error(cons5);
  } else {
    e = Exception::Error(cons2);
  }

  Local<Object> obj = e->ToObject();
  // TODO(piscisaureus) errno should probably go
  obj->Set(env->errno_string(), Integer::New(env->isolate(), errorno));
  obj->Set(env->code_string(), estring);

  if (path != NULL) {
    obj->Set(env->path_string(), path_str);
  }

  if (syscall != NULL) {
    obj->Set(env->syscall_string(), OneByteString(env->isolate(), syscall));
  }

  return e;
}


#ifdef _WIN32
// Does about the same as strerror(),
// but supports all windows error messages
static const char *winapi_strerror(const int errorno) {
  char *errmsg = NULL;

  FormatMessage(FORMAT_MESSAGE_ALLOCATE_BUFFER | FORMAT_MESSAGE_FROM_SYSTEM |
      FORMAT_MESSAGE_IGNORE_INSERTS, NULL, errorno,
      MAKELANGID(LANG_NEUTRAL, SUBLANG_DEFAULT), (LPTSTR)&errmsg, 0, NULL);

  if (errmsg) {
    // Remove trailing newlines
    for (int i = strlen(errmsg) - 1;
        i >= 0 && (errmsg[i] == '\n' || errmsg[i] == '\r'); i--) {
      errmsg[i] = '\0';
    }

    return errmsg;
  } else {
    // FormatMessage failed
    return "Unknown error";
  }
}


Local<Value> WinapiErrnoException(Isolate* isolate,
                                  int errorno,
                                  const char* syscall,
                                  const char* msg,
                                  const char* path) {
  Environment* env = Environment::GetCurrent(isolate);
  Local<Value> e;
  if (!msg || !msg[0]) {
    msg = winapi_strerror(errorno);
  }
  Local<String> message = OneByteString(env->isolate(), msg);

  if (path) {
    Local<String> cons1 =
        String::Concat(message, FIXED_ONE_BYTE_STRING(isolate, " '"));
    Local<String> cons2 =
        String::Concat(cons1, String::NewFromUtf8(isolate, path));
    Local<String> cons3 =
        String::Concat(cons2, FIXED_ONE_BYTE_STRING(isolate, "'"));
    e = Exception::Error(cons3);
  } else {
    e = Exception::Error(message);
  }

  Local<Object> obj = e->ToObject();
  obj->Set(env->errno_string(), Integer::New(isolate, errorno));

  if (path != NULL) {
    obj->Set(env->path_string(), String::NewFromUtf8(isolate, path));
  }

  if (syscall != NULL) {
    obj->Set(env->syscall_string(), OneByteString(isolate, syscall));
  }

  return e;
}
#endif


void SetupAsyncListener(const FunctionCallbackInfo<Value>& args) {
  HandleScope handle_scope(args.GetIsolate());
  Environment* env = Environment::GetCurrent(args.GetIsolate());

  assert(args[0]->IsObject());
  assert(args[1]->IsFunction());
  assert(args[2]->IsFunction());
  assert(args[3]->IsFunction());

  env->set_async_listener_run_function(args[1].As<Function>());
  env->set_async_listener_load_function(args[2].As<Function>());
  env->set_async_listener_unload_function(args[3].As<Function>());

  Local<Object> async_listener_flag_obj = args[0].As<Object>();
  Environment::AsyncListener* async_listener = env->async_listener();
  async_listener_flag_obj->SetIndexedPropertiesToExternalArrayData(
      async_listener->fields(),
      kExternalUnsignedIntArray,
      async_listener->fields_count());

  // Do a little housekeeping.
  env->process_object()->Delete(
      FIXED_ONE_BYTE_STRING(args.GetIsolate(), "_setupAsyncListener"));
}


void SetupDomainUse(const FunctionCallbackInfo<Value>& args) {
  Environment* env = Environment::GetCurrent(args.GetIsolate());

  if (env->using_domains())
    return;
  env->set_using_domains(true);

  HandleScope scope(env->isolate());
  Local<Object> process_object = env->process_object();

  Local<String> tick_callback_function_key = env->tick_domain_cb_string();
  Local<Function> tick_callback_function =
      process_object->Get(tick_callback_function_key).As<Function>();

  if (!tick_callback_function->IsFunction()) {
    fprintf(stderr, "process._tickDomainCallback assigned to non-function\n");
    abort();
  }

  process_object->Set(env->tick_callback_string(), tick_callback_function);
  env->set_tick_callback_function(tick_callback_function);

  assert(args[0]->IsArray());
  assert(args[1]->IsObject());

  env->set_domain_array(args[0].As<Array>());

  Local<Object> domain_flag_obj = args[1].As<Object>();
  Environment::DomainFlag* domain_flag = env->domain_flag();
  domain_flag_obj->SetIndexedPropertiesToExternalArrayData(
      domain_flag->fields(),
      kExternalUnsignedIntArray,
      domain_flag->fields_count());

  // Do a little housekeeping.
  env->process_object()->Delete(
      FIXED_ONE_BYTE_STRING(args.GetIsolate(), "_setupDomainUse"));
}


void SetupNextTick(const FunctionCallbackInfo<Value>& args) {
  HandleScope handle_scope(args.GetIsolate());
  Environment* env = Environment::GetCurrent(args.GetIsolate());

  assert(args[0]->IsObject());
  assert(args[1]->IsFunction());

  // Values use to cross communicate with processNextTick.
  Local<Object> tick_info_obj = args[0].As<Object>();
  tick_info_obj->SetIndexedPropertiesToExternalArrayData(
      env->tick_info()->fields(),
      kExternalUnsignedIntArray,
      env->tick_info()->fields_count());

  env->set_tick_callback_function(args[1].As<Function>());

  // Do a little housekeeping.
  env->process_object()->Delete(
      FIXED_ONE_BYTE_STRING(args.GetIsolate(), "_setupNextTick"));
}


Handle<Value> MakeDomainCallback(Environment* env,
                                 Handle<Value> recv,
                                 const Handle<Function> callback,
                                 int argc,
                                 Handle<Value> argv[]) {
  // If you hit this assertion, you forgot to enter the v8::Context first.
  assert(env->context() == env->isolate()->GetCurrentContext());

  Local<Object> process = env->process_object();
  Local<Object> object, domain;
  Local<Value> domain_v;

  TryCatch try_catch;
  try_catch.SetVerbose(true);

  bool has_async_queue = false;

  if (recv->IsObject()) {
    object = recv.As<Object>();
    // TODO(trevnorris): This is sucky for performance. Fix it.
    has_async_queue = object->Has(env->async_queue_string());
    if (has_async_queue) {
      env->async_listener_load_function()->Call(process, 1, &recv);

      if (try_catch.HasCaught())
        return Undefined(env->isolate());
    }
  }

  bool has_domain = false;

  if (!object.IsEmpty()) {
    domain_v = object->Get(env->domain_string());
    has_domain = domain_v->IsObject();
    if (has_domain) {
      domain = domain_v.As<Object>();

      if (domain->Get(env->disposed_string())->IsTrue()) {
        // domain has been disposed of.
        return Undefined(env->isolate());
      }

      Local<Function> enter =
          domain->Get(env->enter_string()).As<Function>();
      assert(enter->IsFunction());
      enter->Call(domain, 0, NULL);

      if (try_catch.HasCaught()) {
        return Undefined(env->isolate());
      }
    }
  }

  Local<Value> ret = callback->Call(recv, argc, argv);

  if (try_catch.HasCaught()) {
    return Undefined(env->isolate());
  }

  if (has_domain) {
    Local<Function> exit =
        domain->Get(env->exit_string()).As<Function>();
    assert(exit->IsFunction());
    exit->Call(domain, 0, NULL);

    if (try_catch.HasCaught()) {
      return Undefined(env->isolate());
    }
  }

  if (has_async_queue) {
    env->async_listener_unload_function()->Call(process, 1, &recv);

    if (try_catch.HasCaught())
      return Undefined(env->isolate());
  }

  Environment::TickInfo* tick_info = env->tick_info();

  if (tick_info->last_threw() == 1) {
    tick_info->set_last_threw(0);
    return ret;
  }

  if (tick_info->in_tick()) {
    return ret;
  }

  if (tick_info->length() == 0) {
    tick_info->set_index(0);
    return ret;
  }

  tick_info->set_in_tick(true);

  env->tick_callback_function()->Call(process, 0, NULL);

  tick_info->set_in_tick(false);

  if (try_catch.HasCaught()) {
    tick_info->set_last_threw(true);
    return Undefined(env->isolate());
  }

  return ret;
}


Handle<Value> MakeCallback(Environment* env,
                           Handle<Value> recv,
                           const Handle<Function> callback,
                           int argc,
                           Handle<Value> argv[]) {
  if (env->using_domains())
    return MakeDomainCallback(env, recv, callback, argc, argv);

  // If you hit this assertion, you forgot to enter the v8::Context first.
  assert(env->context() == env->isolate()->GetCurrentContext());

  Local<Object> process = env->process_object();

  TryCatch try_catch;
  try_catch.SetVerbose(true);

  // TODO(trevnorris): This is sucky for performance. Fix it.
  bool has_async_queue =
      recv->IsObject() && recv.As<Object>()->Has(env->async_queue_string());
  if (has_async_queue) {
    env->async_listener_load_function()->Call(process, 1, &recv);
    if (try_catch.HasCaught())
      return Undefined(env->isolate());
  }

  Local<Value> ret = callback->Call(recv, argc, argv);

  if (try_catch.HasCaught()) {
    return Undefined(env->isolate());
  }

  if (has_async_queue) {
    env->async_listener_unload_function()->Call(process, 1, &recv);

    if (try_catch.HasCaught())
      return Undefined(env->isolate());
  }

  Environment::TickInfo* tick_info = env->tick_info();

  if (tick_info->in_tick()) {
    return ret;
  }

  if (tick_info->length() == 0) {
    tick_info->set_index(0);
    return ret;
  }

  tick_info->set_in_tick(true);

  // process nextTicks after call
  env->tick_callback_function()->Call(process, 0, NULL);

  tick_info->set_in_tick(false);

  if (try_catch.HasCaught()) {
    tick_info->set_last_threw(true);
    return Undefined(env->isolate());
  }

  return ret;
}


// Internal only.
Handle<Value> MakeCallback(Environment* env,
                           Handle<Object> recv,
                           uint32_t index,
                           int argc,
                           Handle<Value> argv[]) {
  Local<Function> callback = recv->Get(index).As<Function>();
  assert(callback->IsFunction());

  return MakeCallback(env, recv.As<Value>(), callback, argc, argv);
}


Handle<Value> MakeCallback(Environment* env,
                           Handle<Object> recv,
                           Handle<String> symbol,
                           int argc,
                           Handle<Value> argv[]) {
  Local<Function> callback = recv->Get(symbol).As<Function>();
  assert(callback->IsFunction());
  return MakeCallback(env, recv.As<Value>(), callback, argc, argv);
}


Handle<Value> MakeCallback(Environment* env,
                           Handle<Object> recv,
                           const char* method,
                           int argc,
                           Handle<Value> argv[]) {
  Local<String> method_string = OneByteString(env->isolate(), method);
  return MakeCallback(env, recv, method_string, argc, argv);
}


Handle<Value> MakeCallback(Isolate* isolate,
                           Handle<Object> recv,
                           const char* method,
                           int argc,
                           Handle<Value> argv[]) {
  EscapableHandleScope handle_scope(isolate);
  Local<Context> context = recv->CreationContext();
  Environment* env = Environment::GetCurrent(context);
  Context::Scope context_scope(context);
  return handle_scope.Escape(
      Local<Value>::New(isolate, MakeCallback(env, recv, method, argc, argv)));
}


Handle<Value> MakeCallback(Isolate* isolate,
                           Handle<Object> recv,
                           Handle<String> symbol,
                           int argc,
                           Handle<Value> argv[]) {
  EscapableHandleScope handle_scope(isolate);
  Local<Context> context = recv->CreationContext();
  Environment* env = Environment::GetCurrent(context);
  Context::Scope context_scope(context);
  return handle_scope.Escape(
      Local<Value>::New(isolate, MakeCallback(env, recv, symbol, argc, argv)));
}


Handle<Value> MakeCallback(Isolate* isolate,
                           Handle<Object> recv,
                           Handle<Function> callback,
                           int argc,
                           Handle<Value> argv[]) {
  EscapableHandleScope handle_scope(isolate);
  Local<Context> context = recv->CreationContext();
  Environment* env = Environment::GetCurrent(context);
  Context::Scope context_scope(context);
  return handle_scope.Escape(Local<Value>::New(
        isolate,
        MakeCallback(env, recv.As<Value>(), callback, argc, argv)));
}


Handle<Value> MakeDomainCallback(Handle<Object> recv,
                                 Handle<Function> callback,
                                 int argc,
                                 Handle<Value> argv[]) {
  Local<Context> context = recv->CreationContext();
  Environment* env = Environment::GetCurrent(context);
  Context::Scope context_scope(context);
  EscapableHandleScope handle_scope(env->isolate());
  return handle_scope.Escape(Local<Value>::New(
      env->isolate(),
      MakeDomainCallback(env, recv, callback, argc, argv)));
}


enum encoding ParseEncoding(Isolate* isolate,
                            Handle<Value> encoding_v,
                            enum encoding _default) {
  HandleScope scope(isolate);

  if (!encoding_v->IsString())
    return _default;

  node::Utf8Value encoding(encoding_v);

  if (strcasecmp(*encoding, "utf8") == 0) {
    return UTF8;
  } else if (strcasecmp(*encoding, "utf-8") == 0) {
    return UTF8;
  } else if (strcasecmp(*encoding, "ascii") == 0) {
    return ASCII;
  } else if (strcasecmp(*encoding, "base64") == 0) {
    return BASE64;
  } else if (strcasecmp(*encoding, "ucs2") == 0) {
    return UCS2;
  } else if (strcasecmp(*encoding, "ucs-2") == 0) {
    return UCS2;
  } else if (strcasecmp(*encoding, "utf16le") == 0) {
    return UCS2;
  } else if (strcasecmp(*encoding, "utf-16le") == 0) {
    return UCS2;
  } else if (strcasecmp(*encoding, "binary") == 0) {
    return BINARY;
  } else if (strcasecmp(*encoding, "buffer") == 0) {
    return BUFFER;
  } else if (strcasecmp(*encoding, "hex") == 0) {
    return HEX;
  } else if (strcasecmp(*encoding, "raw") == 0) {
    if (!no_deprecation) {
      fprintf(stderr, "'raw' (array of integers) has been removed. "
                      "Use 'binary'.\n");
    }
    return BINARY;
  } else if (strcasecmp(*encoding, "raws") == 0) {
    if (!no_deprecation) {
      fprintf(stderr, "'raws' encoding has been renamed to 'binary'. "
                      "Please update your code.\n");
    }
    return BINARY;
  } else {
    return _default;
  }
}

Local<Value> Encode(Isolate* isolate,
                    const void* buf,
                    size_t len,
                    enum encoding encoding) {
  return StringBytes::Encode(isolate,
                             static_cast<const char*>(buf),
                             len,
                             encoding);
}

// Returns -1 if the handle was not valid for decoding
ssize_t DecodeBytes(Isolate* isolate,
                    Handle<Value> val,
                    enum encoding encoding) {
  HandleScope scope(isolate);

  if (val->IsArray()) {
    fprintf(stderr, "'raw' encoding (array of integers) has been removed. "
                    "Use 'binary'.\n");
    assert(0);
    return -1;
  }

  return StringBytes::Size(isolate, val, encoding);
}

#ifndef MIN
# define MIN(a, b) ((a) < (b) ? (a) : (b))
#endif

// Returns number of bytes written.
ssize_t DecodeWrite(Isolate* isolate,
                    char* buf,
                    size_t buflen,
                    Handle<Value> val,
                    enum encoding encoding) {
  return StringBytes::Write(isolate, buf, buflen, val, encoding, NULL);
}

void AppendExceptionLine(Environment* env,
                         Handle<Value> er,
                         Handle<Message> message) {
  if (message.IsEmpty())
    return;

  HandleScope scope(env->isolate());
  Local<Object> err_obj;
  if (!er.IsEmpty() && er->IsObject()) {
    err_obj = er.As<Object>();

    // Do it only once per message
    if (!err_obj->GetHiddenValue(env->processed_string()).IsEmpty())
      return;
    err_obj->SetHiddenValue(env->processed_string(), True(env->isolate()));
  }

  static char arrow[1024];

  // Print (filename):(line number): (message).
  String::Utf8Value filename(message->GetScriptResourceName());
  const char* filename_string = *filename;
  int linenum = message->GetLineNumber();
  // Print line of source code.
  String::Utf8Value sourceline(message->GetSourceLine());
  const char* sourceline_string = *sourceline;

  // Because of how node modules work, all scripts are wrapped with a
  // "function (module, exports, __filename, ...) {"
  // to provide script local variables.
  //
  // When reporting errors on the first line of a script, this wrapper
  // function is leaked to the user. There used to be a hack here to
  // truncate off the first 62 characters, but it caused numerous other
  // problems when vm.runIn*Context() methods were used for non-module
  // code.
  //
  // If we ever decide to re-instate such a hack, the following steps
  // must be taken:
  //
  // 1. Pass a flag around to say "this code was wrapped"
  // 2. Update the stack frame output so that it is also correct.
  //
  // It would probably be simpler to add a line rather than add some
  // number of characters to the first line, since V8 truncates the
  // sourceline to 78 characters, and we end up not providing very much
  // useful debugging info to the user if we remove 62 characters.

  int start = message->GetStartColumn();
  int end = message->GetEndColumn();

  int off = snprintf(arrow,
                     sizeof(arrow),
                     "%s:%i\n%s\n",
                     filename_string,
                     linenum,
                     sourceline_string);
  assert(off >= 0);

  // Print wavy underline (GetUnderline is deprecated).
  for (int i = 0; i < start; i++) {
    assert(static_cast<size_t>(off) < sizeof(arrow));
    arrow[off++] = (sourceline_string[i] == '\t') ? '\t' : ' ';
  }
  for (int i = start; i < end; i++) {
    assert(static_cast<size_t>(off) < sizeof(arrow));
    arrow[off++] = '^';
  }
  assert(static_cast<size_t>(off) < sizeof(arrow) - 1);
  arrow[off++] = '\n';
  arrow[off] = '\0';

  Local<String> arrow_str = String::NewFromUtf8(env->isolate(), arrow);
  Local<Value> msg;
  Local<Value> stack;

  // Allocation failed, just print it out
  if (arrow_str.IsEmpty() || err_obj.IsEmpty() || !err_obj->IsNativeError())
    goto print;

  msg = err_obj->Get(env->message_string());
  stack = err_obj->Get(env->stack_string());

  if (msg.IsEmpty() || stack.IsEmpty())
    goto print;

  err_obj->Set(env->message_string(),
               String::Concat(arrow_str, msg->ToString()));
  err_obj->Set(env->stack_string(),
               String::Concat(arrow_str, stack->ToString()));
  return;

 print:
  if (env->printed_error())
    return;
  env->set_printed_error(true);
  uv_tty_reset_mode();
<<<<<<< HEAD
  fprintf(stderr, "\n%s", arrow);
=======

  fprintf(stderr, "\n");

  if (!message.IsEmpty()) {
    // Print (filename):(line number): (message).
    node::Utf8Value filename(message->GetScriptResourceName());
    const char* filename_string = *filename;
    int linenum = message->GetLineNumber();
    fprintf(stderr, "%s:%i\n", filename_string, linenum);
    // Print line of source code.
    node::Utf8Value sourceline(message->GetSourceLine());
    const char* sourceline_string = *sourceline;

    // Because of how node modules work, all scripts are wrapped with a
    // "function (module, exports, __filename, ...) {"
    // to provide script local variables.
    //
    // When reporting errors on the first line of a script, this wrapper
    // function is leaked to the user. There used to be a hack here to
    // truncate off the first 62 characters, but it caused numerous other
    // problems when vm.runIn*Context() methods were used for non-module
    // code.
    //
    // If we ever decide to re-instate such a hack, the following steps
    // must be taken:
    //
    // 1. Pass a flag around to say "this code was wrapped"
    // 2. Update the stack frame output so that it is also correct.
    //
    // It would probably be simpler to add a line rather than add some
    // number of characters to the first line, since V8 truncates the
    // sourceline to 78 characters, and we end up not providing very much
    // useful debugging info to the user if we remove 62 characters.

    int start = message->GetStartColumn();
    int end = message->GetEndColumn();

    // fprintf(stderr, "---\nsourceline:%s\noffset:%d\nstart:%d\nend:%d\n---\n", sourceline_string, start, end);

    fprintf(stderr, "%s\n", sourceline_string);
    // Print wavy underline (GetUnderline is deprecated).
    for (int i = 0; i < start; i++) {
      fputc((sourceline_string[i] == '\t') ? '\t' : ' ', stderr);
    }
    for (int i = start; i < end; i++) {
      fputc('^', stderr);
    }
    fputc('\n', stderr);
  }
>>>>>>> 1cb6f1a4
}


static void ReportException(Environment* env,
                            Handle<Value> er,
                            Handle<Message> message) {
  HandleScope scope(env->isolate());

  AppendExceptionLine(env, er, message);

  Local<Value> trace_value;

  if (er->IsUndefined() || er->IsNull())
    trace_value = Undefined(env->isolate());
  else
    trace_value = er->ToObject()->Get(env->stack_string());

<<<<<<< HEAD
  String::Utf8Value trace(trace_value);
=======
  node::Utf8Value trace(try_catch.StackTrace());
>>>>>>> 1cb6f1a4

  // range errors have a trace member set to undefined
  if (trace.length() > 0 && !trace_value->IsUndefined()) {
    fprintf(stderr, "%s\n", *trace);
  } else {
    // this really only happens for RangeErrors, since they're the only
    // kind that won't have all this info in the trace, or when non-Error
    // objects are thrown manually.
<<<<<<< HEAD
    Local<Value> message;
    Local<Value> name;

    if (er->IsObject()) {
      Local<Object> err_obj = er.As<Object>();
      message = err_obj->Get(env->message_string());
      name = err_obj->Get(FIXED_ONE_BYTE_STRING(env->isolate(), "name"));
    }

    if (message.IsEmpty() ||
        message->IsUndefined() ||
        name.IsEmpty() ||
        name->IsUndefined()) {
      // Not an error object. Just print as-is.
      String::Utf8Value message(er);
      fprintf(stderr, "%s\n", *message);
    } else {
      String::Utf8Value name_string(name);
      String::Utf8Value message_string(message);
      fprintf(stderr, "%s: %s\n", *name_string, *message_string);
    }
=======
    Local<Value> er = try_catch.Exception();
    bool isErrorObject = er->IsObject() &&
      !(er->ToObject()->Get(String::New("message"))->IsUndefined()) &&
      !(er->ToObject()->Get(String::New("name"))->IsUndefined());

    if (isErrorObject) {
      node::Utf8Value name(er->ToObject()->Get(String::New("name")));
      fprintf(stderr, "%s: ", *name);
    }

    node::Utf8Value msg(!isErrorObject ? er
                         : er->ToObject()->Get(String::New("message")));
    fprintf(stderr, "%s\n", *msg);
>>>>>>> 1cb6f1a4
  }

  fflush(stderr);
}


static void ReportException(Environment* env, const TryCatch& try_catch) {
  ReportException(env, try_catch.Exception(), try_catch.Message());
}


// Executes a str within the current v8 context.
static Local<Value> ExecuteString(Environment* env,
                                  Handle<String> source,
                                  Handle<String> filename) {
  EscapableHandleScope scope(env->isolate());
  TryCatch try_catch;

  // try_catch must be nonverbose to disable FatalException() handler,
  // we will handle exceptions ourself.
  try_catch.SetVerbose(false);

  Local<v8::Script> script = v8::Script::Compile(source, filename);
  if (script.IsEmpty()) {
    ReportException(env, try_catch);
    exit(3);
  }

  Local<Value> result = script->Run();
  if (result.IsEmpty()) {
    ReportException(env, try_catch);
    exit(4);
  }

  return scope.Escape(result);
}


static void GetActiveRequests(const FunctionCallbackInfo<Value>& args) {
  HandleScope scope(args.GetIsolate());

  Local<Array> ary = Array::New(args.GetIsolate());
  QUEUE* q = NULL;
  int i = 0;

  QUEUE_FOREACH(q, &req_wrap_queue) {
    ReqWrap<uv_req_t>* w = ContainerOf(&ReqWrap<uv_req_t>::req_wrap_queue_, q);
    if (w->persistent().IsEmpty())
      continue;
    ary->Set(i++, w->object());
  }

  args.GetReturnValue().Set(ary);
}


// Non-static, friend of HandleWrap. Could have been a HandleWrap method but
// implemented here for consistency with GetActiveRequests().
void GetActiveHandles(const FunctionCallbackInfo<Value>& args) {
  Environment* env = Environment::GetCurrent(args.GetIsolate());
  HandleScope scope(env->isolate());

  Local<Array> ary = Array::New(env->isolate());
  QUEUE* q = NULL;
  int i = 0;

  Local<String> owner_sym = env->owner_string();

  QUEUE_FOREACH(q, &handle_wrap_queue) {
    HandleWrap* w = ContainerOf(&HandleWrap::handle_wrap_queue_, q);
    if (w->persistent().IsEmpty() || (w->flags_ & HandleWrap::kUnref))
      continue;
    Local<Object> object = w->object();
    Local<Value> owner = object->Get(owner_sym);
    if (owner->IsUndefined())
      owner = object;
    ary->Set(i++, owner);
  }

  args.GetReturnValue().Set(ary);
}


static void Abort(const FunctionCallbackInfo<Value>& args) {
  abort();
}


static void Chdir(const FunctionCallbackInfo<Value>& args) {
  Environment* env = Environment::GetCurrent(args.GetIsolate());
  HandleScope scope(env->isolate());

  if (args.Length() != 1 || !args[0]->IsString()) {
    // FIXME(bnoordhuis) ThrowTypeError?
    return env->ThrowError("Bad argument.");
  }

<<<<<<< HEAD
  String::Utf8Value path(args[0]);
  int err = uv_chdir(*path);
  if (err) {
    return env->ThrowUVException(err, "uv_chdir");
=======
  node::Utf8Value path(args[0]);

  uv_err_t r = uv_chdir(*path);

  if (r.code != UV_OK) {
    return ThrowException(UVException(r.code, "uv_chdir"));
>>>>>>> 1cb6f1a4
  }
}


static void Cwd(const FunctionCallbackInfo<Value>& args) {
  Environment* env = Environment::GetCurrent(args.GetIsolate());
  HandleScope scope(env->isolate());
#ifdef _WIN32
  /* MAX_PATH is in characters, not bytes. Make sure we have enough headroom. */
  char buf[MAX_PATH * 4];
#else
  char buf[PATH_MAX];
#endif

  size_t cwd_len = sizeof(buf);
  int err = uv_cwd(buf, &cwd_len);
  if (err) {
    return env->ThrowUVException(err, "uv_cwd");
  }

  Local<String> cwd = String::NewFromUtf8(env->isolate(),
                                          buf,
                                          String::kNormalString,
                                          cwd_len - 1);
  args.GetReturnValue().Set(cwd);
}


static void Umask(const FunctionCallbackInfo<Value>& args) {
  Environment* env = Environment::GetCurrent(args.GetIsolate());
  HandleScope scope(env->isolate());
  uint32_t old;

  if (args.Length() < 1 || args[0]->IsUndefined()) {
    old = umask(0);
    umask(static_cast<mode_t>(old));
  } else if (!args[0]->IsInt32() && !args[0]->IsString()) {
    return env->ThrowTypeError("argument must be an integer or octal string.");
  } else {
    int oct;
    if (args[0]->IsInt32()) {
      oct = args[0]->Uint32Value();
    } else {
      oct = 0;
      node::Utf8Value str(args[0]);

      // Parse the octal string.
      for (int i = 0; i < str.length(); i++) {
        char c = (*str)[i];
        if (c > '7' || c < '0') {
          return env->ThrowTypeError("invalid octal string");
        }
        oct *= 8;
        oct += c - '0';
      }
    }
    old = umask(static_cast<mode_t>(oct));
  }

  args.GetReturnValue().Set(old);
}


#if defined(__POSIX__) && !defined(__ANDROID__)

static const uid_t uid_not_found = static_cast<uid_t>(-1);
static const gid_t gid_not_found = static_cast<gid_t>(-1);


static uid_t uid_by_name(const char* name) {
  struct passwd pwd;
  struct passwd* pp;
  char buf[8192];

  errno = 0;
  pp = NULL;

  if (getpwnam_r(name, &pwd, buf, sizeof(buf), &pp) == 0 && pp != NULL) {
    return pp->pw_uid;
  }

  return uid_not_found;
}


static char* name_by_uid(uid_t uid) {
  struct passwd pwd;
  struct passwd* pp;
  char buf[8192];
  int rc;

  errno = 0;
  pp = NULL;

  if ((rc = getpwuid_r(uid, &pwd, buf, sizeof(buf), &pp)) == 0 && pp != NULL) {
    return strdup(pp->pw_name);
  }

  if (rc == 0) {
    errno = ENOENT;
  }

  return NULL;
}


static gid_t gid_by_name(const char* name) {
  struct group pwd;
  struct group* pp;
  char buf[8192];

  errno = 0;
  pp = NULL;

  if (getgrnam_r(name, &pwd, buf, sizeof(buf), &pp) == 0 && pp != NULL) {
    return pp->gr_gid;
  }

  return gid_not_found;
}


#if 0  // For future use.
static const char* name_by_gid(gid_t gid) {
  struct group pwd;
  struct group* pp;
  char buf[8192];
  int rc;

  errno = 0;
  pp = NULL;

  if ((rc = getgrgid_r(gid, &pwd, buf, sizeof(buf), &pp)) == 0 && pp != NULL) {
    return strdup(pp->gr_name);
  }

  if (rc == 0) {
    errno = ENOENT;
  }

  return NULL;
}
#endif


static uid_t uid_by_name(Handle<Value> value) {
  if (value->IsUint32()) {
    return static_cast<uid_t>(value->Uint32Value());
  } else {
    node::Utf8Value name(value);
    return uid_by_name(*name);
  }
}


static gid_t gid_by_name(Handle<Value> value) {
  if (value->IsUint32()) {
    return static_cast<gid_t>(value->Uint32Value());
  } else {
    node::Utf8Value name(value);
    return gid_by_name(*name);
  }
}


static void GetUid(const FunctionCallbackInfo<Value>& args) {
  // uid_t is an uint32_t on all supported platforms.
  args.GetReturnValue().Set(static_cast<uint32_t>(getuid()));
}


static void GetGid(const FunctionCallbackInfo<Value>& args) {
  // gid_t is an uint32_t on all supported platforms.
  args.GetReturnValue().Set(static_cast<uint32_t>(getgid()));
}


static void SetGid(const FunctionCallbackInfo<Value>& args) {
  Environment* env = Environment::GetCurrent(args.GetIsolate());
  HandleScope scope(env->isolate());

  if (!args[0]->IsUint32() && !args[0]->IsString()) {
    return env->ThrowTypeError("setgid argument must be a number or a string");
  }

  gid_t gid = gid_by_name(args[0]);

  if (gid == gid_not_found) {
    return env->ThrowError("setgid group id does not exist");
  }

  if (setgid(gid)) {
    return env->ThrowErrnoException(errno, "setgid");
  }
}


static void SetUid(const FunctionCallbackInfo<Value>& args) {
  Environment* env = Environment::GetCurrent(args.GetIsolate());
  HandleScope scope(env->isolate());

  if (!args[0]->IsUint32() && !args[0]->IsString()) {
    return env->ThrowTypeError("setuid argument must be a number or a string");
  }

  uid_t uid = uid_by_name(args[0]);

  if (uid == uid_not_found) {
    return env->ThrowError("setuid user id does not exist");
  }

  if (setuid(uid)) {
    return env->ThrowErrnoException(errno, "setuid");
  }
}


static void GetGroups(const FunctionCallbackInfo<Value>& args) {
  Environment* env = Environment::GetCurrent(args.GetIsolate());
  HandleScope scope(env->isolate());

  int ngroups = getgroups(0, NULL);

  if (ngroups == -1) {
    return env->ThrowErrnoException(errno, "getgroups");
  }

  gid_t* groups = new gid_t[ngroups];

  ngroups = getgroups(ngroups, groups);

  if (ngroups == -1) {
    delete[] groups;
    return env->ThrowErrnoException(errno, "getgroups");
  }

  Local<Array> groups_list = Array::New(env->isolate(), ngroups);
  bool seen_egid = false;
  gid_t egid = getegid();

  for (int i = 0; i < ngroups; i++) {
    groups_list->Set(i, Integer::New(env->isolate(), groups[i]));
    if (groups[i] == egid)
      seen_egid = true;
  }

  delete[] groups;

  if (seen_egid == false) {
    groups_list->Set(ngroups, Integer::New(env->isolate(), egid));
  }

  args.GetReturnValue().Set(groups_list);
}


static void SetGroups(const FunctionCallbackInfo<Value>& args) {
  Environment* env = Environment::GetCurrent(args.GetIsolate());
  HandleScope scope(env->isolate());

  if (!args[0]->IsArray()) {
    return env->ThrowTypeError("argument 1 must be an array");
  }

  Local<Array> groups_list = args[0].As<Array>();
  size_t size = groups_list->Length();
  gid_t* groups = new gid_t[size];

  for (size_t i = 0; i < size; i++) {
    gid_t gid = gid_by_name(groups_list->Get(i));

    if (gid == gid_not_found) {
      delete[] groups;
      return env->ThrowError("group name not found");
    }

    groups[i] = gid;
  }

  int rc = setgroups(size, groups);
  delete[] groups;

  if (rc == -1) {
    return env->ThrowErrnoException(errno, "setgroups");
  }
}


static void InitGroups(const FunctionCallbackInfo<Value>& args) {
  Environment* env = Environment::GetCurrent(args.GetIsolate());
  HandleScope scope(env->isolate());

  if (!args[0]->IsUint32() && !args[0]->IsString()) {
    return env->ThrowTypeError("argument 1 must be a number or a string");
  }

  if (!args[1]->IsUint32() && !args[1]->IsString()) {
    return env->ThrowTypeError("argument 2 must be a number or a string");
  }

  node::Utf8Value arg0(args[0]);
  gid_t extra_group;
  bool must_free;
  char* user;

  if (args[0]->IsUint32()) {
    user = name_by_uid(args[0]->Uint32Value());
    must_free = true;
  } else {
    user = *arg0;
    must_free = false;
  }

  if (user == NULL) {
    return env->ThrowError("initgroups user not found");
  }

  extra_group = gid_by_name(args[1]);

  if (extra_group == gid_not_found) {
    if (must_free)
      free(user);
    return env->ThrowError("initgroups extra group not found");
  }

  int rc = initgroups(user, extra_group);

  if (must_free) {
    free(user);
  }

  if (rc) {
    return env->ThrowErrnoException(errno, "initgroups");
  }
}

#endif  // __POSIX__ && !defined(__ANDROID__)


void Exit(const FunctionCallbackInfo<Value>& args) {
  Environment* env = Environment::GetCurrent(args.GetIsolate());
  HandleScope scope(env->isolate());
  exit(args[0]->IntegerValue());
}


static void Uptime(const FunctionCallbackInfo<Value>& args) {
  Environment* env = Environment::GetCurrent(args.GetIsolate());
  HandleScope scope(env->isolate());
  double uptime;

  uv_update_time(uv_default_loop());
  uptime = uv_now(uv_default_loop()) - prog_start_time;

  args.GetReturnValue().Set(Number::New(env->isolate(), uptime / 1000));
}


void MemoryUsage(const FunctionCallbackInfo<Value>& args) {
  Environment* env = Environment::GetCurrent(args.GetIsolate());
  HandleScope scope(env->isolate());

  size_t rss;
  int err = uv_resident_set_memory(&rss);
  if (err) {
    return env->ThrowUVException(err, "uv_resident_set_memory");
  }

  // V8 memory usage
  HeapStatistics v8_heap_stats;
  env->isolate()->GetHeapStatistics(&v8_heap_stats);

  Local<Integer> heap_total =
      Integer::NewFromUnsigned(env->isolate(), v8_heap_stats.total_heap_size());
  Local<Integer> heap_used =
      Integer::NewFromUnsigned(env->isolate(), v8_heap_stats.used_heap_size());

  Local<Object> info = Object::New(env->isolate());
  info->Set(env->rss_string(), Number::New(env->isolate(), rss));
  info->Set(env->heap_total_string(), heap_total);
  info->Set(env->heap_used_string(), heap_used);

  args.GetReturnValue().Set(info);
}


void Kill(const FunctionCallbackInfo<Value>& args) {
  Environment* env = Environment::GetCurrent(args.GetIsolate());
  HandleScope scope(env->isolate());

  if (args.Length() != 2) {
    return env->ThrowError("Bad argument.");
  }

  int pid = args[0]->IntegerValue();
  int sig = args[1]->Int32Value();
  int err = uv_kill(pid, sig);
  args.GetReturnValue().Set(err);
}

// used in Hrtime() below
#define NANOS_PER_SEC 1000000000

// Hrtime exposes libuv's uv_hrtime() high-resolution timer.
// The value returned by uv_hrtime() is a 64-bit int representing nanoseconds,
// so this function instead returns an Array with 2 entries representing seconds
// and nanoseconds, to avoid any integer overflow possibility.
// Pass in an Array from a previous hrtime() call to instead get a time diff.
void Hrtime(const FunctionCallbackInfo<Value>& args) {
  Environment* env = Environment::GetCurrent(args.GetIsolate());
  HandleScope scope(env->isolate());

  uint64_t t = uv_hrtime();

  if (args.Length() > 0) {
    // return a time diff tuple
    if (!args[0]->IsArray()) {
      return env->ThrowTypeError(
          "process.hrtime() only accepts an Array tuple.");
    }
    Local<Array> inArray = Local<Array>::Cast(args[0]);
    uint64_t seconds = inArray->Get(0)->Uint32Value();
    uint64_t nanos = inArray->Get(1)->Uint32Value();
    t -= (seconds * NANOS_PER_SEC) + nanos;
  }

  Local<Array> tuple = Array::New(env->isolate(), 2);
  tuple->Set(0, Integer::NewFromUnsigned(env->isolate(), t / NANOS_PER_SEC));
  tuple->Set(1, Integer::NewFromUnsigned(env->isolate(), t % NANOS_PER_SEC));
  args.GetReturnValue().Set(tuple);
}

extern "C" void node_module_register(void* m) {
  struct node_module* mp = reinterpret_cast<struct node_module*>(m);

  if (mp->nm_flags & NM_F_BUILTIN) {
    mp->nm_link = modlist_builtin;
    modlist_builtin = mp;
  } else {
    assert(modpending == NULL);
    modpending = mp;
  }
}

struct node_module* get_builtin_module(const char* name) {
  struct node_module* mp;

  for (mp = modlist_builtin; mp != NULL; mp = mp->nm_link) {
    if (strcmp(mp->nm_modname, name) == 0)
      break;
  }

  assert(mp == NULL || (mp->nm_flags & NM_F_BUILTIN) != 0);
  return (mp);
}

typedef void (UV_DYNAMIC* extInit)(Handle<Object> exports);

// DLOpen is process.dlopen(module, filename).
// Used to load 'module.node' dynamically shared objects.
//
// FIXME(bnoordhuis) Not multi-context ready. TBD how to resolve the conflict
// when two contexts try to load the same shared object. Maybe have a shadow
// cache that's a plain C list or hash table that's shared across contexts?
void DLOpen(const FunctionCallbackInfo<Value>& args) {
  HandleScope handle_scope(args.GetIsolate());
  Environment* env = Environment::GetCurrent(args.GetIsolate());
  struct node_module* mp;
  uv_lib_t lib;

  if (args.Length() < 2) {
    env->ThrowError("process.dlopen takes exactly 2 arguments.");
    return;
  }

<<<<<<< HEAD
  Local<Object> module = args[0]->ToObject();  // Cast
  String::Utf8Value filename(args[1]);  // Cast
=======
  Local<Object> module = args[0]->ToObject(); // Cast
  node::Utf8Value filename(args[1]); // Cast
>>>>>>> 1cb6f1a4

  Local<String> exports_string = env->exports_string();
  Local<Object> exports = module->Get(exports_string)->ToObject();

  if (uv_dlopen(*filename, &lib)) {
    Local<String> errmsg = OneByteString(env->isolate(), uv_dlerror(&lib));
#ifdef _WIN32
    // Windows needs to add the filename into the error message
    errmsg = String::Concat(errmsg, args[1]->ToString());
<<<<<<< HEAD
#endif  // _WIN32
    env->isolate()->ThrowException(Exception::Error(errmsg));
    return;
=======
#endif
    return ThrowException(Exception::Error(errmsg));
  }

  node::Utf8Value path(args[1]);
  base = *path;

  /* Find the shared library filename within the full path. */
#ifdef __POSIX__
  pos = strrchr(base, '/');
  if (pos != NULL) {
    base = pos + 1;
  }
#else // Windows
  for (;;) {
    pos = strpbrk(base, "\\/:");
    if (pos == NULL) {
      break;
    }
    base = pos + 1;
  }
#endif

  /* Strip the .node extension. */
  pos = strrchr(base, '.');
  if (pos != NULL) {
    *pos = '\0';
  }

  /* Add the `_module` suffix to the extension name. */
  r = snprintf(symbol, sizeof symbol, "%s_module", base);
  if (r <= 0 || static_cast<size_t>(r) >= sizeof symbol) {
    Local<Value> exception =
        Exception::Error(String::New("Out of memory."));
    return ThrowException(exception);
>>>>>>> 1cb6f1a4
  }

  /*
   * Objects containing v14 or later modules will have registered themselves
   * on the pending list.  Activate all of them now.  At present, only one
   * module per object is supported.
   */
  mp = modpending;
  modpending = NULL;

  if (mp == NULL) {
    env->ThrowError("Module did not self-register.");
    return;
  }
  if (mp->nm_version != NODE_MODULE_VERSION) {
    char errmsg[1024];
    snprintf(errmsg,
             sizeof(errmsg),
             "Module version mismatch. Expected %d, got %d.",
             NODE_MODULE_VERSION, mp->nm_version);
    env->ThrowError(errmsg);
    return;
  }
  if (mp->nm_flags & NM_F_BUILTIN) {
    env->ThrowError("Built-in module self-registered.");
    return;
  }

  mp->nm_dso_handle = lib.handle;
  mp->nm_link = modlist_addon;
  modlist_addon = mp;

  if (mp->nm_context_register_func != NULL) {
    mp->nm_context_register_func(exports, module, env->context(), mp->nm_priv);
  } else if (mp->nm_register_func != NULL) {
    mp->nm_register_func(exports, module, mp->nm_priv);
  } else {
    env->ThrowError("Module has no declared entry point.");
    return;
  }

  // Tell coverity that 'handle' should not be freed when we return.
  // coverity[leaked_storage]
}


static void OnFatalError(const char* location, const char* message) {
  if (location) {
    fprintf(stderr, "FATAL ERROR: %s %s\n", location, message);
  } else {
    fprintf(stderr, "FATAL ERROR: %s\n", message);
  }
  fflush(stderr);
  abort();
}


NO_RETURN void FatalError(const char* location, const char* message) {
  OnFatalError(location, message);
  // to supress compiler warning
  abort();
}


void FatalException(Isolate* isolate,
                    Handle<Value> error,
                    Handle<Message> message) {
  HandleScope scope(isolate);

  Environment* env = Environment::GetCurrent(isolate);
  Local<Object> process_object = env->process_object();
  Local<String> fatal_exception_string = env->fatal_exception_string();
  Local<Function> fatal_exception_function =
      process_object->Get(fatal_exception_string).As<Function>();

  if (!fatal_exception_function->IsFunction()) {
    // failed before the process._fatalException function was added!
    // this is probably pretty bad.  Nothing to do but report and exit.
    ReportException(env, error, message);
    exit(6);
  }

  TryCatch fatal_try_catch;

  // Do not call FatalException when _fatalException handler throws
  fatal_try_catch.SetVerbose(false);

  // this will return true if the JS layer handled it, false otherwise
  Local<Value> caught =
      fatal_exception_function->Call(process_object, 1, &error);

  if (fatal_try_catch.HasCaught()) {
    // the fatal exception function threw, so we must exit
    ReportException(env, fatal_try_catch);
    exit(7);
  }

  if (false == caught->BooleanValue()) {
    ReportException(env, error, message);
    exit(1);
  }
}


void FatalException(Isolate* isolate, const TryCatch& try_catch) {
  HandleScope scope(isolate);
  // TODO(bajtos) do not call FatalException if try_catch is verbose
  // (requires V8 API to expose getter for try_catch.is_verbose_)
  FatalException(isolate, try_catch.Exception(), try_catch.Message());
}


void OnMessage(Handle<Message> message, Handle<Value> error) {
  // The current version of V8 sends messages for errors only
  // (thus `error` is always set).
  FatalException(Isolate::GetCurrent(), error, message);
}


static void Binding(const FunctionCallbackInfo<Value>& args) {
  HandleScope handle_scope(args.GetIsolate());
  Environment* env = Environment::GetCurrent(args.GetIsolate());

  Local<String> module = args[0]->ToString();
<<<<<<< HEAD
  String::Utf8Value module_v(module);
=======
  node::Utf8Value module_v(module);
  node_module_struct* modp;

  if (binding_cache.IsEmpty()) {
    binding_cache = Persistent<Object>::New(Object::New());
  }
>>>>>>> 1cb6f1a4

  Local<Object> cache = env->binding_cache_object();
  Local<Object> exports;

  if (cache->Has(module)) {
    exports = cache->Get(module)->ToObject();
    args.GetReturnValue().Set(exports);
    return;
  }

  // Append a string to process.moduleLoadList
  char buf[1024];
  snprintf(buf, sizeof(buf), "Binding %s", *module_v);

  Local<Array> modules = env->module_load_list_array();
  uint32_t l = modules->Length();
  modules->Set(l, OneByteString(env->isolate(), buf));

  node_module* mod = get_builtin_module(*module_v);
  if (mod != NULL) {
    exports = Object::New(env->isolate());
    // Internal bindings don't have a "module" object, only exports.
    assert(mod->nm_register_func == NULL);
    assert(mod->nm_context_register_func != NULL);
    Local<Value> unused = Undefined(env->isolate());
    mod->nm_context_register_func(exports, unused,
      env->context(), mod->nm_priv);
    cache->Set(module, exports);
  } else if (!strcmp(*module_v, "constants")) {
    exports = Object::New(env->isolate());
    DefineConstants(exports);
    cache->Set(module, exports);
  } else if (!strcmp(*module_v, "natives")) {
    exports = Object::New(env->isolate());
    DefineJavaScript(env, exports);
    cache->Set(module, exports);
  } else {
    return env->ThrowError("No such module");
  }

  args.GetReturnValue().Set(exports);
}


static void ProcessTitleGetter(Local<String> property,
                               const PropertyCallbackInfo<Value>& info) {
  Environment* env = Environment::GetCurrent(info.GetIsolate());
  HandleScope scope(env->isolate());
  char buffer[512];
  uv_get_process_title(buffer, sizeof(buffer));
  info.GetReturnValue().Set(String::NewFromUtf8(env->isolate(), buffer));
}


static void ProcessTitleSetter(Local<String> property,
                               Local<Value> value,
<<<<<<< HEAD
                               const PropertyCallbackInfo<void>& info) {
  Environment* env = Environment::GetCurrent(info.GetIsolate());
  HandleScope scope(env->isolate());
  String::Utf8Value title(value);
  // TODO(piscisaureus): protect with a lock
=======
                               const AccessorInfo& info) {
  HandleScope scope;
  node::Utf8Value title(value);
  // TODO: protect with a lock
>>>>>>> 1cb6f1a4
  uv_set_process_title(*title);
}


static void EnvGetter(Local<String> property,
                      const PropertyCallbackInfo<Value>& info) {
  Environment* env = Environment::GetCurrent(info.GetIsolate());
  HandleScope scope(env->isolate());
#ifdef __POSIX__
  node::Utf8Value key(property);
  const char* val = getenv(*key);
  if (val) {
    return info.GetReturnValue().Set(String::NewFromUtf8(env->isolate(), val));
  }
#else  // _WIN32
  String::Value key(property);
  WCHAR buffer[32767];  // The maximum size allowed for environment variables.
  DWORD result = GetEnvironmentVariableW(reinterpret_cast<WCHAR*>(*key),
                                         buffer,
                                         ARRAY_SIZE(buffer));
  // If result >= sizeof buffer the buffer was too small. That should never
  // happen. If result == 0 and result != ERROR_SUCCESS the variable was not
  // not found.
  if ((result > 0 || GetLastError() == ERROR_SUCCESS) &&
      result < ARRAY_SIZE(buffer)) {
    const uint16_t* two_byte_buffer = reinterpret_cast<const uint16_t*>(buffer);
    Local<String> rc = String::NewFromTwoByte(env->isolate(), two_byte_buffer);
    return info.GetReturnValue().Set(rc);
  }
#endif
  // Not found.  Fetch from prototype.
  info.GetReturnValue().Set(
      info.Data().As<Object>()->Get(property));
}


static void EnvSetter(Local<String> property,
                      Local<Value> value,
                      const PropertyCallbackInfo<Value>& info) {
  Environment* env = Environment::GetCurrent(info.GetIsolate());
  HandleScope scope(env->isolate());
#ifdef __POSIX__
  node::Utf8Value key(property);
  node::Utf8Value val(value);
  setenv(*key, *val, 1);
#else  // _WIN32
  String::Value key(property);
  String::Value val(value);
  WCHAR* key_ptr = reinterpret_cast<WCHAR*>(*key);
  // Environment variables that start with '=' are read-only.
  if (key_ptr[0] != L'=') {
    SetEnvironmentVariableW(key_ptr, reinterpret_cast<WCHAR*>(*val));
  }
#endif
  // Whether it worked or not, always return rval.
  info.GetReturnValue().Set(value);
}


static void EnvQuery(Local<String> property,
                     const PropertyCallbackInfo<Integer>& info) {
  Environment* env = Environment::GetCurrent(info.GetIsolate());
  HandleScope scope(env->isolate());
  int32_t rc = -1;  // Not found unless proven otherwise.
#ifdef __POSIX__
<<<<<<< HEAD
  String::Utf8Value key(property);
  if (getenv(*key))
    rc = 0;
=======
  node::Utf8Value key(property);
  if (getenv(*key)) {
    return scope.Close(Integer::New(0));
  }
>>>>>>> 1cb6f1a4
#else  // _WIN32
  String::Value key(property);
  WCHAR* key_ptr = reinterpret_cast<WCHAR*>(*key);
  if (GetEnvironmentVariableW(key_ptr, NULL, 0) > 0 ||
      GetLastError() == ERROR_SUCCESS) {
    rc = 0;
    if (key_ptr[0] == L'=') {
      // Environment variables that start with '=' are hidden and read-only.
      rc = static_cast<int32_t>(v8::ReadOnly) |
           static_cast<int32_t>(v8::DontDelete) |
           static_cast<int32_t>(v8::DontEnum);
    }
  }
#endif
  if (rc != -1)
    info.GetReturnValue().Set(rc);
}


static void EnvDeleter(Local<String> property,
                       const PropertyCallbackInfo<Boolean>& info) {
  Environment* env = Environment::GetCurrent(info.GetIsolate());
  HandleScope scope(env->isolate());
  bool rc = true;
#ifdef __POSIX__
<<<<<<< HEAD
  String::Utf8Value key(property);
  rc = getenv(*key) != NULL;
  if (rc)
    unsetenv(*key);
=======
  node::Utf8Value key(property);
  if (!getenv(*key)) return False();
  unsetenv(*key); // can't check return value, it's void on some platforms
  return True();
>>>>>>> 1cb6f1a4
#else
  String::Value key(property);
  WCHAR* key_ptr = reinterpret_cast<WCHAR*>(*key);
  if (key_ptr[0] == L'=' || !SetEnvironmentVariableW(key_ptr, NULL)) {
    // Deletion failed. Return true if the key wasn't there in the first place,
    // false if it is still there.
    rc = GetEnvironmentVariableW(key_ptr, NULL, NULL) == 0 &&
         GetLastError() != ERROR_SUCCESS;
  }
#endif
  info.GetReturnValue().Set(rc);
}


static void EnvEnumerator(const PropertyCallbackInfo<Array>& info) {
  Environment* env = Environment::GetCurrent(info.GetIsolate());
  HandleScope scope(env->isolate());
#ifdef __POSIX__
  int size = 0;
  while (environ[size])
    size++;

  Local<Array> envarr = Array::New(env->isolate(), size);

  for (int i = 0; i < size; ++i) {
    const char* var = environ[i];
    const char* s = strchr(var, '=');
    const int length = s ? s - var : strlen(var);
    Local<String> name = String::NewFromUtf8(env->isolate(),
                                             var,
                                             String::kNormalString,
                                             length);
    envarr->Set(i, name);
  }
#else  // _WIN32
  WCHAR* environment = GetEnvironmentStringsW();
  if (environment == NULL)
    return;  // This should not happen.
  Local<Array> envarr = Array::New(env->isolate());
  WCHAR* p = environment;
  int i = 0;
  while (*p != NULL) {
    WCHAR *s;
    if (*p == L'=') {
      // If the key starts with '=' it is a hidden environment variable.
      p += wcslen(p) + 1;
      continue;
    } else {
      s = wcschr(p, L'=');
    }
    if (!s) {
      s = p + wcslen(p);
    }
    const uint16_t* two_byte_buffer = reinterpret_cast<const uint16_t*>(p);
    const size_t two_byte_buffer_len = s - p;
    Local<String> value = String::NewFromTwoByte(env->isolate(),
                                                 two_byte_buffer,
                                                 String::kNormalString,
                                                 two_byte_buffer_len);
    envarr->Set(i++, value);
    p = s + wcslen(s) + 1;
  }
  FreeEnvironmentStringsW(environment);
#endif

  info.GetReturnValue().Set(envarr);
}


static Handle<Object> GetFeatures(Environment* env) {
  EscapableHandleScope scope(env->isolate());

  Local<Object> obj = Object::New(env->isolate());
#if defined(DEBUG) && DEBUG
  Local<Value> debug = True(env->isolate());
#else
  Local<Value> debug = False(env->isolate());
#endif  // defined(DEBUG) && DEBUG

  obj->Set(env->debug_string(), debug);

  obj->Set(env->uv_string(), True(env->isolate()));
  // TODO(bnoordhuis) ping libuv
  obj->Set(env->ipv6_lc_string(), True(env->isolate()));

#ifdef OPENSSL_NPN_NEGOTIATED
  Local<Boolean> tls_npn = True(env->isolate());
#else
  Local<Boolean> tls_npn = False(env->isolate());
#endif
  obj->Set(env->tls_npn_string(), tls_npn);

#ifdef SSL_CTRL_SET_TLSEXT_SERVERNAME_CB
  Local<Boolean> tls_sni = True(env->isolate());
#else
  Local<Boolean> tls_sni = False(env->isolate());
#endif
  obj->Set(env->tls_sni_string(), tls_sni);

#if !defined(OPENSSL_NO_TLSEXT) && defined(SSL_CTX_set_tlsext_status_cb)
  Local<Boolean> tls_ocsp = True(env->isolate());
#else
  Local<Boolean> tls_ocsp = False(env->isolate());
#endif  // !defined(OPENSSL_NO_TLSEXT) && defined(SSL_CTX_set_tlsext_status_cb)
  obj->Set(env->tls_ocsp_string(), tls_ocsp);

  obj->Set(env->tls_string(),
           Boolean::New(env->isolate(), get_builtin_module("crypto") != NULL));

  return scope.Escape(obj);
}


static void DebugPortGetter(Local<String> property,
                            const PropertyCallbackInfo<Value>& info) {
  Environment* env = Environment::GetCurrent(info.GetIsolate());
  HandleScope scope(env->isolate());
  info.GetReturnValue().Set(debug_port);
}


static void DebugPortSetter(Local<String> property,
                            Local<Value> value,
                            const PropertyCallbackInfo<void>& info) {
  Environment* env = Environment::GetCurrent(info.GetIsolate());
  HandleScope scope(env->isolate());
  debug_port = value->NumberValue();
}


static void DebugProcess(const FunctionCallbackInfo<Value>& args);
static void DebugPause(const FunctionCallbackInfo<Value>& args);
static void DebugEnd(const FunctionCallbackInfo<Value>& args);


void NeedImmediateCallbackGetter(Local<String> property,
                                 const PropertyCallbackInfo<Value>& info) {
  HandleScope handle_scope(info.GetIsolate());
  Environment* env = Environment::GetCurrent(info.GetIsolate());
  const uv_check_t* immediate_check_handle = env->immediate_check_handle();
  bool active = uv_is_active(
      reinterpret_cast<const uv_handle_t*>(immediate_check_handle));
  info.GetReturnValue().Set(active);
}


static void NeedImmediateCallbackSetter(
    Local<String> property,
    Local<Value> value,
    const PropertyCallbackInfo<void>& info) {
  HandleScope handle_scope(info.GetIsolate());
  Environment* env = Environment::GetCurrent(info.GetIsolate());

  uv_check_t* immediate_check_handle = env->immediate_check_handle();
  bool active = uv_is_active(
      reinterpret_cast<const uv_handle_t*>(immediate_check_handle));

  if (active == value->BooleanValue())
    return;

  uv_idle_t* immediate_idle_handle = env->immediate_idle_handle();

  if (active) {
    uv_check_stop(immediate_check_handle);
    uv_idle_stop(immediate_idle_handle);
  } else {
    uv_check_start(immediate_check_handle, CheckImmediate);
    // Idle handle is needed only to stop the event loop from blocking in poll.
    uv_idle_start(immediate_idle_handle, IdleImmediateDummy);
  }
}


void SetIdle(uv_prepare_t* handle) {
  Environment* env = Environment::from_idle_prepare_handle(handle);
  env->isolate()->GetCpuProfiler()->SetIdle(true);
}


void ClearIdle(uv_check_t* handle) {
  Environment* env = Environment::from_idle_check_handle(handle);
  env->isolate()->GetCpuProfiler()->SetIdle(false);
}


void StartProfilerIdleNotifier(Environment* env) {
  uv_prepare_start(env->idle_prepare_handle(), SetIdle);
  uv_check_start(env->idle_check_handle(), ClearIdle);
}


void StopProfilerIdleNotifier(Environment* env) {
  uv_prepare_stop(env->idle_prepare_handle());
  uv_check_stop(env->idle_check_handle());
}


void StartProfilerIdleNotifier(const FunctionCallbackInfo<Value>& args) {
  HandleScope handle_scope(args.GetIsolate());
  Environment* env = Environment::GetCurrent(args.GetIsolate());
  StartProfilerIdleNotifier(env);
}


void StopProfilerIdleNotifier(const FunctionCallbackInfo<Value>& args) {
  HandleScope handle_scope(args.GetIsolate());
  Environment* env = Environment::GetCurrent(args.GetIsolate());
  StopProfilerIdleNotifier(env);
}


#define READONLY_PROPERTY(obj, str, var)                                      \
  do {                                                                        \
    obj->Set(OneByteString(env->isolate(), str), var, v8::ReadOnly);          \
  } while (0)


void SetupProcessObject(Environment* env,
                        int argc,
                        const char* const* argv,
                        int exec_argc,
                        const char* const* exec_argv) {
  HandleScope scope(env->isolate());

  Local<Object> process = env->process_object();

  process->SetAccessor(env->title_string(),
                       ProcessTitleGetter,
                       ProcessTitleSetter);

  // process.version
  READONLY_PROPERTY(process,
                    "version",
                    FIXED_ONE_BYTE_STRING(env->isolate(), NODE_VERSION));

  // process.moduleLoadList
  READONLY_PROPERTY(process,
                    "moduleLoadList",
                    env->module_load_list_array());

  // process.versions
  Local<Object> versions = Object::New(env->isolate());
  READONLY_PROPERTY(process, "versions", versions);

  const char http_parser_version[] = NODE_STRINGIFY(HTTP_PARSER_VERSION_MAJOR)
                                     "."
                                     NODE_STRINGIFY(HTTP_PARSER_VERSION_MINOR);
  READONLY_PROPERTY(versions,
                    "http_parser",
                    FIXED_ONE_BYTE_STRING(env->isolate(), http_parser_version));

  // +1 to get rid of the leading 'v'
  READONLY_PROPERTY(versions,
                    "node",
                    OneByteString(env->isolate(), NODE_VERSION + 1));
  READONLY_PROPERTY(versions,
                    "v8",
                    OneByteString(env->isolate(), V8::GetVersion()));
  READONLY_PROPERTY(versions,
                    "uv",
                    OneByteString(env->isolate(), uv_version_string()));
  READONLY_PROPERTY(versions,
                    "zlib",
                    FIXED_ONE_BYTE_STRING(env->isolate(), ZLIB_VERSION));

  const char node_modules_version[] = NODE_STRINGIFY(NODE_MODULE_VERSION);
  READONLY_PROPERTY(
      versions,
      "modules",
      FIXED_ONE_BYTE_STRING(env->isolate(), node_modules_version));

#if HAVE_OPENSSL
  // Stupid code to slice out the version string.
  {  // NOLINT(whitespace/braces)
    size_t i, j, k;
    int c;
    for (i = j = 0, k = sizeof(OPENSSL_VERSION_TEXT) - 1; i < k; ++i) {
      c = OPENSSL_VERSION_TEXT[i];
      if ('0' <= c && c <= '9') {
        for (j = i + 1; j < k; ++j) {
          c = OPENSSL_VERSION_TEXT[j];
          if (c == ' ')
            break;
        }
        break;
      }
    }
    READONLY_PROPERTY(
        versions,
        "openssl",
        OneByteString(env->isolate(), &OPENSSL_VERSION_TEXT[i], j - i));
  }
#endif

  // process.arch
  READONLY_PROPERTY(process, "arch", OneByteString(env->isolate(), ARCH));

  // process.platform
  READONLY_PROPERTY(process,
                    "platform",
                    OneByteString(env->isolate(), PLATFORM));

  // process.argv
  Local<Array> arguments = Array::New(env->isolate(), argc);
  for (int i = 0; i < argc; ++i) {
    arguments->Set(i, String::NewFromUtf8(env->isolate(), argv[i]));
  }
  process->Set(env->argv_string(), arguments);

  // process.execArgv
  Local<Array> exec_arguments = Array::New(env->isolate(), exec_argc);
  for (int i = 0; i < exec_argc; ++i) {
    exec_arguments->Set(i, String::NewFromUtf8(env->isolate(), exec_argv[i]));
  }
  process->Set(env->exec_argv_string(), exec_arguments);

  // create process.env
  Local<ObjectTemplate> process_env_template =
      ObjectTemplate::New(env->isolate());
  process_env_template->SetNamedPropertyHandler(EnvGetter,
                                                EnvSetter,
                                                EnvQuery,
                                                EnvDeleter,
                                                EnvEnumerator,
                                                Object::New(env->isolate()));
  Local<Object> process_env = process_env_template->NewInstance();
  process->Set(env->env_string(), process_env);

  READONLY_PROPERTY(process, "pid", Integer::New(env->isolate(), getpid()));
  READONLY_PROPERTY(process, "features", GetFeatures(env));
  process->SetAccessor(env->need_imm_cb_string(),
      NeedImmediateCallbackGetter,
      NeedImmediateCallbackSetter);

  // -e, --eval
  if (eval_string) {
    READONLY_PROPERTY(process,
                      "_eval",
                      String::NewFromUtf8(env->isolate(), eval_string));
  }

  // -p, --print
  if (print_eval) {
    READONLY_PROPERTY(process, "_print_eval", True(env->isolate()));
  }

  // -i, --interactive
  if (force_repl) {
    READONLY_PROPERTY(process, "_forceRepl", True(env->isolate()));
  }

  // --no-deprecation
  if (no_deprecation) {
    READONLY_PROPERTY(process, "noDeprecation", True(env->isolate()));
  }

  // --throw-deprecation
  if (throw_deprecation) {
    READONLY_PROPERTY(process, "throwDeprecation", True(env->isolate()));
  }

  // --trace-deprecation
  if (trace_deprecation) {
    READONLY_PROPERTY(process, "traceDeprecation", True(env->isolate()));
  }

  size_t exec_path_len = 2 * PATH_MAX;
  char* exec_path = new char[exec_path_len];
  Local<String> exec_path_value;
  if (uv_exepath(exec_path, &exec_path_len) == 0) {
    exec_path_value = String::NewFromUtf8(env->isolate(),
                                          exec_path,
                                          String::kNormalString,
                                          exec_path_len);
  } else {
    exec_path_value = String::NewFromUtf8(env->isolate(), argv[0]);
  }
  process->Set(env->exec_path_string(), exec_path_value);
  delete[] exec_path;

  process->SetAccessor(env->debug_port_string(),
                       DebugPortGetter,
                       DebugPortSetter);

  // define various internal methods
  NODE_SET_METHOD(process,
                  "_startProfilerIdleNotifier",
                  StartProfilerIdleNotifier);
  NODE_SET_METHOD(process,
                  "_stopProfilerIdleNotifier",
                  StopProfilerIdleNotifier);
  NODE_SET_METHOD(process, "_getActiveRequests", GetActiveRequests);
  NODE_SET_METHOD(process, "_getActiveHandles", GetActiveHandles);
  NODE_SET_METHOD(process, "reallyExit", Exit);
  NODE_SET_METHOD(process, "abort", Abort);
  NODE_SET_METHOD(process, "chdir", Chdir);
  NODE_SET_METHOD(process, "cwd", Cwd);

  NODE_SET_METHOD(process, "umask", Umask);

#if defined(__POSIX__) && !defined(__ANDROID__)
  NODE_SET_METHOD(process, "getuid", GetUid);
  NODE_SET_METHOD(process, "setuid", SetUid);

  NODE_SET_METHOD(process, "setgid", SetGid);
  NODE_SET_METHOD(process, "getgid", GetGid);

  NODE_SET_METHOD(process, "getgroups", GetGroups);
  NODE_SET_METHOD(process, "setgroups", SetGroups);
  NODE_SET_METHOD(process, "initgroups", InitGroups);
#endif  // __POSIX__ && !defined(__ANDROID__)

  NODE_SET_METHOD(process, "_kill", Kill);

  NODE_SET_METHOD(process, "_debugProcess", DebugProcess);
  NODE_SET_METHOD(process, "_debugPause", DebugPause);
  NODE_SET_METHOD(process, "_debugEnd", DebugEnd);

  NODE_SET_METHOD(process, "hrtime", Hrtime);

  NODE_SET_METHOD(process, "dlopen", DLOpen);

  NODE_SET_METHOD(process, "uptime", Uptime);
  NODE_SET_METHOD(process, "memoryUsage", MemoryUsage);

  NODE_SET_METHOD(process, "binding", Binding);

  NODE_SET_METHOD(process, "_setupAsyncListener", SetupAsyncListener);
  NODE_SET_METHOD(process, "_setupNextTick", SetupNextTick);
  NODE_SET_METHOD(process, "_setupDomainUse", SetupDomainUse);

  // pre-set _events object for faster emit checks
  process->Set(env->events_string(), Object::New(env->isolate()));
}


#undef READONLY_PROPERTY


static void AtExit() {
  uv_tty_reset_mode();
}


static void SignalExit(int signo) {
  uv_tty_reset_mode();
  raise(signo);
}


// Most of the time, it's best to use `console.error` to write
// to the process.stderr stream.  However, in some cases, such as
// when debugging the stream.Writable class or the process.nextTick
// function, it is useful to bypass JavaScript entirely.
static void RawDebug(const FunctionCallbackInfo<Value>& args) {
  Environment* env = Environment::GetCurrent(args.GetIsolate());
  HandleScope scope(env->isolate());

  assert(args.Length() == 1 && args[0]->IsString() &&
         "must be called with a single string");

  String::Utf8Value message(args[0]);
  fprintf(stderr, "%s\n", *message);
  fflush(stderr);
}


void Load(Environment* env) {
  HandleScope handle_scope(env->isolate());

  // Compile, execute the src/node.js file. (Which was included as static C
  // string in node_natives.h. 'natve_node' is the string containing that
  // source code.)

  // The node.js file returns a function 'f'
  atexit(AtExit);

  TryCatch try_catch;

  // Disable verbose mode to stop FatalException() handler from trying
  // to handle the exception. Errors this early in the start-up phase
  // are not safe to ignore.
  try_catch.SetVerbose(false);

  Local<String> script_name = FIXED_ONE_BYTE_STRING(env->isolate(), "node.js");
  Local<Value> f_value = ExecuteString(env, MainSource(env), script_name);
  if (try_catch.HasCaught())  {
    ReportException(env, try_catch);
    exit(10);
  }
  assert(f_value->IsFunction());
  Local<Function> f = Local<Function>::Cast(f_value);

  // Now we call 'f' with the 'process' variable that we've built up with
  // all our bindings. Inside node.js we'll take care of assigning things to
  // their places.

  // We start the process this way in order to be more modular. Developers
  // who do not like how 'src/node.js' setups the module system but do like
  // Node's I/O bindings may want to replace 'f' with their own function.

  // Add a reference to the global object
  Local<Object> global = env->context()->Global();

#if defined HAVE_DTRACE || defined HAVE_ETW
  InitDTrace(env, global);
#endif

#if defined HAVE_PERFCTR
  InitPerfCounters(env, global);
#endif

  // Enable handling of uncaught exceptions
  // (FatalException(), break on uncaught exception in debugger)
  //
  // This is not strictly necessary since it's almost impossible
  // to attach the debugger fast enought to break on exception
  // thrown during process startup.
  try_catch.SetVerbose(true);

  NODE_SET_METHOD(env->process_object(), "_rawDebug", RawDebug);

  Local<Value> arg = env->process_object();
  f->Call(global, 1, &arg);
}

static void PrintHelp();

static bool ParseDebugOpt(const char* arg) {
  const char* port = NULL;

  if (!strcmp(arg, "--debug")) {
    use_debug_agent = true;
  } else if (!strncmp(arg, "--debug=", sizeof("--debug=") - 1)) {
    use_debug_agent = true;
    port = arg + sizeof("--debug=") - 1;
  } else if (!strcmp(arg, "--debug-brk")) {
    use_debug_agent = true;
    debug_wait_connect = true;
  } else if (!strncmp(arg, "--debug-brk=", sizeof("--debug-brk=") - 1)) {
    use_debug_agent = true;
    debug_wait_connect = true;
    port = arg + sizeof("--debug-brk=") - 1;
  } else if (!strncmp(arg, "--debug-port=", sizeof("--debug-port=") - 1)) {
    port = arg + sizeof("--debug-port=") - 1;
  } else {
    return false;
  }

  if (port != NULL) {
    debug_port = atoi(port);
    if (debug_port < 1024 || debug_port > 65535) {
      fprintf(stderr, "Debug port must be in range 1024 to 65535.\n");
      PrintHelp();
      exit(12);
    }
  }

  return true;
}

static void PrintHelp() {
  printf("Usage: node [options] [ -e script | script.js ] [arguments] \n"
         "       node debug script.js [arguments] \n"
         "\n"
         "Options:\n"
         "  -v, --version        print node's version\n"
         "  -e, --eval script    evaluate script\n"
         "  -p, --print          evaluate script and print result\n"
         "  -i, --interactive    always enter the REPL even if stdin\n"
         "                       does not appear to be a terminal\n"
         "  --no-deprecation     silence deprecation warnings\n"
         "  --throw-deprecation  throw an exception anytime a deprecated "
         "function is used\n"
         "  --trace-deprecation  show stack traces on deprecations\n"
         "  --v8-options         print v8 command line options\n"
         "  --max-stack-size=val set max v8 stack size (bytes)\n"
         "\n"
         "Environment variables:\n"
#ifdef _WIN32
         "NODE_PATH              ';'-separated list of directories\n"
#else
         "NODE_PATH              ':'-separated list of directories\n"
#endif
         "                       prefixed to the module search path.\n"
         "NODE_MODULE_CONTEXTS   Set to 1 to load modules in their own\n"
         "                       global contexts.\n"
         "NODE_DISABLE_COLORS    Set to 1 to disable colors in the REPL\n"
         "\n"
         "Documentation can be found at http://nodejs.org/\n");
}


// Parse command line arguments.
//
// argv is modified in place. exec_argv and v8_argv are out arguments that
// ParseArgs() allocates memory for and stores a pointer to the output
// vector in.  The caller should free them with delete[].
//
// On exit:
//
//  * argv contains the arguments with node and V8 options filtered out.
//  * exec_argv contains both node and V8 options and nothing else.
//  * v8_argv contains argv[0] plus any V8 options
static void ParseArgs(int* argc,
                      const char** argv,
                      int* exec_argc,
                      const char*** exec_argv,
                      int* v8_argc,
                      const char*** v8_argv) {
  const unsigned int nargs = static_cast<unsigned int>(*argc);
  const char** new_exec_argv = new const char*[nargs];
  const char** new_v8_argv = new const char*[nargs];
  const char** new_argv = new const char*[nargs];

  for (unsigned int i = 0; i < nargs; ++i) {
    new_exec_argv[i] = NULL;
    new_v8_argv[i] = NULL;
    new_argv[i] = NULL;
  }

  // exec_argv starts with the first option, the other two start with argv[0].
  unsigned int new_exec_argc = 0;
  unsigned int new_v8_argc = 1;
  unsigned int new_argc = 1;
  new_v8_argv[0] = argv[0];
  new_argv[0] = argv[0];

  unsigned int index = 1;
  while (index < nargs && argv[index][0] == '-') {
    const char* const arg = argv[index];
    unsigned int args_consumed = 1;

    if (ParseDebugOpt(arg)) {
      // Done, consumed by ParseDebugOpt().
    } else if (strcmp(arg, "--version") == 0 || strcmp(arg, "-v") == 0) {
      printf("%s\n", NODE_VERSION);
      exit(0);
    } else if (strcmp(arg, "--help") == 0 || strcmp(arg, "-h") == 0) {
      PrintHelp();
      exit(0);
    } else if (strcmp(arg, "--eval") == 0 ||
               strcmp(arg, "-e") == 0 ||
               strcmp(arg, "--print") == 0 ||
               strcmp(arg, "-pe") == 0 ||
               strcmp(arg, "-p") == 0) {
      bool is_eval = strchr(arg, 'e') != NULL;
      bool is_print = strchr(arg, 'p') != NULL;
      print_eval = print_eval || is_print;
      // --eval, -e and -pe always require an argument.
      if (is_eval == true) {
        args_consumed += 1;
        eval_string = argv[index + 1];
        if (eval_string == NULL) {
          fprintf(stderr, "%s: %s requires an argument\n", argv[0], arg);
          exit(9);
        }
      } else if ((index + 1 < nargs) &&
                 argv[index + 1] != NULL &&
                 argv[index + 1][0] != '-') {
        args_consumed += 1;
        eval_string = argv[index + 1];
        if (strncmp(eval_string, "\\-", 2) == 0) {
          // Starts with "\\-": escaped expression, drop the backslash.
          eval_string += 1;
        }
      }
    } else if (strcmp(arg, "--interactive") == 0 || strcmp(arg, "-i") == 0) {
      force_repl = true;
    } else if (strcmp(arg, "--no-deprecation") == 0) {
      no_deprecation = true;
    } else if (strcmp(arg, "--trace-deprecation") == 0) {
      trace_deprecation = true;
    } else if (strcmp(arg, "--throw-deprecation") == 0) {
      throw_deprecation = true;
    } else if (strcmp(arg, "--v8-options") == 0) {
      new_v8_argv[new_v8_argc] = "--help";
      new_v8_argc += 1;
    } else {
      // V8 option.  Pass through as-is.
      new_v8_argv[new_v8_argc] = arg;
      new_v8_argc += 1;
    }

    memcpy(new_exec_argv + new_exec_argc,
           argv + index,
           args_consumed * sizeof(*argv));

    new_exec_argc += args_consumed;
    index += args_consumed;
  }

  // Copy remaining arguments.
  const unsigned int args_left = nargs - index;
  memcpy(new_argv + new_argc, argv + index, args_left * sizeof(*argv));
  new_argc += args_left;

  *exec_argc = new_exec_argc;
  *exec_argv = new_exec_argv;
  *v8_argc = new_v8_argc;
  *v8_argv = new_v8_argv;

  // Copy new_argv over argv and update argc.
  memcpy(argv, new_argv, new_argc * sizeof(*argv));
  delete[] new_argv;
  *argc = static_cast<int>(new_argc);
}


// Called from V8 Debug Agent TCP thread.
static void DispatchMessagesDebugAgentCallback() {
  uv_async_send(&dispatch_debug_messages_async);
}


// Called from the main thread.
static void EnableDebug(Isolate* isolate, bool wait_connect) {
  assert(debugger_running == false);
  Isolate::Scope isolate_scope(isolate);
  HandleScope handle_scope(isolate);
  v8::Debug::SetDebugMessageDispatchHandler(DispatchMessagesDebugAgentCallback,
                                            false);
  debugger_running = v8::Debug::EnableAgent("node " NODE_VERSION,
                                            debug_port,
                                            wait_connect);
  if (debugger_running == false) {
    fprintf(stderr, "Starting debugger on port %d failed\n", debug_port);
    fflush(stderr);
    return;
  }
  fprintf(stderr, "Debugger listening on port %d\n", debug_port);
  fflush(stderr);

  Environment* env = Environment::GetCurrentChecked(isolate);
  if (env == NULL)
    return;  // Still starting up.

  // Assign environment to the debugger's context
  env->AssignToContext(v8::Debug::GetDebugContext());

  Context::Scope context_scope(env->context());
  Local<Object> message = Object::New(env->isolate());
  message->Set(FIXED_ONE_BYTE_STRING(env->isolate(), "cmd"),
               FIXED_ONE_BYTE_STRING(env->isolate(), "NODE_DEBUG_ENABLED"));
  Local<Value> argv[] = {
    FIXED_ONE_BYTE_STRING(env->isolate(), "internalMessage"),
    message
  };
  MakeCallback(env, env->process_object(), "emit", ARRAY_SIZE(argv), argv);
}


// Called from the main thread.
static void DispatchDebugMessagesAsyncCallback(uv_async_t* handle) {
  if (debugger_running == false) {
    fprintf(stderr, "Starting debugger agent.\n");
    EnableDebug(node_isolate, false);
  }
  Isolate::Scope isolate_scope(node_isolate);
  v8::Debug::ProcessDebugMessages();
}


#ifdef __POSIX__
static volatile sig_atomic_t caught_early_debug_signal;


static void EarlyDebugSignalHandler(int signo) {
  caught_early_debug_signal = 1;
}


static void InstallEarlyDebugSignalHandler() {
  struct sigaction sa;
  memset(&sa, 0, sizeof(sa));
  sa.sa_handler = EarlyDebugSignalHandler;
  sigaction(SIGUSR1, &sa, NULL);
}


static void EnableDebugSignalHandler(int signo) {
  // Call only async signal-safe functions here!
  v8::Debug::DebugBreak(*static_cast<Isolate* volatile*>(&node_isolate));
  uv_async_send(&dispatch_debug_messages_async);
}


static void RegisterSignalHandler(int signal,
                                  void (*handler)(int signal),
                                  bool reset_handler = false) {
  struct sigaction sa;
  memset(&sa, 0, sizeof(sa));
  sa.sa_handler = handler;
  sa.sa_flags = reset_handler ? SA_RESETHAND : 0;
  sigfillset(&sa.sa_mask);
  CHECK_EQ(sigaction(signal, &sa, NULL), 0);
}


void DebugProcess(const FunctionCallbackInfo<Value>& args) {
  Environment* env = Environment::GetCurrent(args.GetIsolate());
  HandleScope scope(env->isolate());

  if (args.Length() != 1) {
    return env->ThrowError("Invalid number of arguments.");
  }

  pid_t pid;
  int r;

  pid = args[0]->IntegerValue();
  r = kill(pid, SIGUSR1);
  if (r != 0) {
    return env->ThrowErrnoException(errno, "kill");
  }
}


static int RegisterDebugSignalHandler() {
  // FIXME(bnoordhuis) Should be per-isolate or per-context, not global.
  RegisterSignalHandler(SIGUSR1, EnableDebugSignalHandler);
  // If we caught a SIGUSR1 during the bootstrap process, re-raise it
  // now that the debugger infrastructure is in place.
  if (caught_early_debug_signal)
    raise(SIGUSR1);
  return 0;
}
#endif  // __POSIX__


#ifdef _WIN32
DWORD WINAPI EnableDebugThreadProc(void* arg) {
  v8::Debug::DebugBreak(*static_cast<Isolate* volatile*>(&node_isolate));
  uv_async_send(&dispatch_debug_messages_async);
  return 0;
}


static int GetDebugSignalHandlerMappingName(DWORD pid, wchar_t* buf,
    size_t buf_len) {
  return _snwprintf(buf, buf_len, L"node-debug-handler-%u", pid);
}


static int RegisterDebugSignalHandler() {
  wchar_t mapping_name[32];
  HANDLE mapping_handle;
  DWORD pid;
  LPTHREAD_START_ROUTINE* handler;

  pid = GetCurrentProcessId();

  if (GetDebugSignalHandlerMappingName(pid,
                                       mapping_name,
                                       ARRAY_SIZE(mapping_name)) < 0) {
    return -1;
  }

  mapping_handle = CreateFileMappingW(INVALID_HANDLE_VALUE,
                                      NULL,
                                      PAGE_READWRITE,
                                      0,
                                      sizeof *handler,
                                      mapping_name);
  if (mapping_handle == NULL) {
    return -1;
  }

  handler = reinterpret_cast<LPTHREAD_START_ROUTINE*>(
      MapViewOfFile(mapping_handle,
                    FILE_MAP_ALL_ACCESS,
                    0,
                    0,
                    sizeof *handler));
  if (handler == NULL) {
    CloseHandle(mapping_handle);
    return -1;
  }

  *handler = EnableDebugThreadProc;

  UnmapViewOfFile(static_cast<void*>(handler));

  return 0;
}


static void DebugProcess(const FunctionCallbackInfo<Value>& args) {
  Isolate* isolate = args.GetIsolate();
  Environment* env = Environment::GetCurrent(isolate);
  HandleScope scope(isolate);
  DWORD pid;
  HANDLE process = NULL;
  HANDLE thread = NULL;
  HANDLE mapping = NULL;
  wchar_t mapping_name[32];
  LPTHREAD_START_ROUTINE* handler = NULL;

  if (args.Length() != 1) {
    env->ThrowError("Invalid number of arguments.");
    goto out;
  }

  pid = (DWORD) args[0]->IntegerValue();

  process = OpenProcess(PROCESS_CREATE_THREAD | PROCESS_QUERY_INFORMATION |
                            PROCESS_VM_OPERATION | PROCESS_VM_WRITE |
                            PROCESS_VM_READ,
                        FALSE,
                        pid);
  if (process == NULL) {
    isolate->ThrowException(
        WinapiErrnoException(isolate, GetLastError(), "OpenProcess"));
    goto out;
  }

  if (GetDebugSignalHandlerMappingName(pid,
                                       mapping_name,
                                       ARRAY_SIZE(mapping_name)) < 0) {
    env->ThrowErrnoException(errno, "sprintf");
    goto out;
  }

  mapping = OpenFileMappingW(FILE_MAP_READ, FALSE, mapping_name);
  if (mapping == NULL) {
    isolate->ThrowException(WinapiErrnoException(isolate,
                                             GetLastError(),
                                             "OpenFileMappingW"));
    goto out;
  }

  handler = reinterpret_cast<LPTHREAD_START_ROUTINE*>(
      MapViewOfFile(mapping,
                    FILE_MAP_READ,
                    0,
                    0,
                    sizeof *handler));
  if (handler == NULL || *handler == NULL) {
    isolate->ThrowException(
        WinapiErrnoException(isolate, GetLastError(), "MapViewOfFile"));
    goto out;
  }

  thread = CreateRemoteThread(process,
                              NULL,
                              0,
                              *handler,
                              NULL,
                              0,
                              NULL);
  if (thread == NULL) {
    isolate->ThrowException(WinapiErrnoException(isolate,
                                                 GetLastError(),
                                                 "CreateRemoteThread"));
    goto out;
  }

  // Wait for the thread to terminate
  if (WaitForSingleObject(thread, INFINITE) != WAIT_OBJECT_0) {
    isolate->ThrowException(WinapiErrnoException(isolate,
                                                 GetLastError(),
                                                 "WaitForSingleObject"));
    goto out;
  }

 out:
  if (process != NULL)
    CloseHandle(process);
  if (thread != NULL)
    CloseHandle(thread);
  if (handler != NULL)
    UnmapViewOfFile(handler);
  if (mapping != NULL)
    CloseHandle(mapping);
}
#endif  // _WIN32


static void DebugPause(const FunctionCallbackInfo<Value>& args) {
  v8::Debug::DebugBreak(args.GetIsolate());
}


static void DebugEnd(const FunctionCallbackInfo<Value>& args) {
  if (debugger_running) {
    v8::Debug::DisableAgent();
    debugger_running = false;
  }
}


void Init(int* argc,
          const char** argv,
          int* exec_argc,
          const char*** exec_argv) {
  // Initialize prog_start_time to get relative uptime.
  prog_start_time = uv_now(uv_default_loop());

  // Make inherited handles noninheritable.
  uv_disable_stdio_inheritance();

  // init async debug messages dispatching
  // FIXME(bnoordhuis) Should be per-isolate or per-context, not global.
  uv_async_init(uv_default_loop(),
                &dispatch_debug_messages_async,
                DispatchDebugMessagesAsyncCallback);
  uv_unref(reinterpret_cast<uv_handle_t*>(&dispatch_debug_messages_async));

#if defined(NODE_V8_OPTIONS)
  // Should come before the call to V8::SetFlagsFromCommandLine()
  // so the user can disable a flag --foo at run-time by passing
  // --no_foo from the command line.
  V8::SetFlagsFromString(NODE_V8_OPTIONS, sizeof(NODE_V8_OPTIONS) - 1);
#endif

  // Parse a few arguments which are specific to Node.
  int v8_argc;
  const char** v8_argv;
  ParseArgs(argc, argv, exec_argc, exec_argv, &v8_argc, &v8_argv);

  // TODO(bnoordhuis) Intercept --prof arguments and start the CPU profiler
  // manually?  That would give us a little more control over its runtime
  // behavior but it could also interfere with the user's intentions in ways
  // we fail to anticipate.  Dillema.
  for (int i = 1; i < v8_argc; ++i) {
    if (strncmp(v8_argv[i], "--prof", sizeof("--prof") - 1) == 0) {
      v8_is_profiling = true;
      break;
    }
  }

  // The const_cast doesn't violate conceptual const-ness.  V8 doesn't modify
  // the argv array or the elements it points to.
  V8::SetFlagsFromCommandLine(&v8_argc, const_cast<char**>(v8_argv), true);

  // Anything that's still in v8_argv is not a V8 or a node option.
  for (int i = 1; i < v8_argc; i++) {
    fprintf(stderr, "%s: bad option: %s\n", argv[0], v8_argv[i]);
  }
  delete[] v8_argv;
  v8_argv = NULL;

  if (v8_argc > 1) {
    exit(9);
  }

  if (debug_wait_connect) {
    const char expose_debug_as[] = "--expose_debug_as=v8debug";
    V8::SetFlagsFromString(expose_debug_as, sizeof(expose_debug_as) - 1);
  }

  V8::SetArrayBufferAllocator(&ArrayBufferAllocator::the_singleton);

  // Fetch a reference to the main isolate, so we have a reference to it
  // even when we need it to access it from another (debugger) thread.
  node_isolate = Isolate::GetCurrent();

#ifdef __POSIX__
  // Raise the open file descriptor limit.
  {  // NOLINT (whitespace/braces)
    struct rlimit lim;
    if (getrlimit(RLIMIT_NOFILE, &lim) == 0 && lim.rlim_cur != lim.rlim_max) {
      // Do a binary search for the limit.
      rlim_t min = lim.rlim_cur;
      rlim_t max = 1 << 20;
      // But if there's a defined upper bound, don't search, just set it.
      if (lim.rlim_max != RLIM_INFINITY) {
        min = lim.rlim_max;
        max = lim.rlim_max;
      }
      do {
        lim.rlim_cur = min + (max - min) / 2;
        if (setrlimit(RLIMIT_NOFILE, &lim)) {
          max = lim.rlim_cur;
        } else {
          min = lim.rlim_cur;
        }
      } while (min + 1 < max);
    }
  }
  // Ignore SIGPIPE
  RegisterSignalHandler(SIGPIPE, SIG_IGN);
  RegisterSignalHandler(SIGINT, SignalExit, true);
  RegisterSignalHandler(SIGTERM, SignalExit, true);
#endif  // __POSIX__

  V8::SetFatalErrorHandler(node::OnFatalError);
  V8::AddMessageListener(OnMessage);

  // If the --debug flag was specified then initialize the debug thread.
  if (use_debug_agent) {
    EnableDebug(node_isolate, debug_wait_connect);
  } else {
    RegisterDebugSignalHandler();
  }
}


struct AtExitCallback {
  AtExitCallback* next_;
  void (*cb_)(void* arg);
  void* arg_;
};

static AtExitCallback* at_exit_functions_;


// TODO(bnoordhuis) Turn into per-context event.
void RunAtExit(Environment* env) {
  AtExitCallback* p = at_exit_functions_;
  at_exit_functions_ = NULL;

  while (p) {
    AtExitCallback* q = p->next_;
    p->cb_(p->arg_);
    delete p;
    p = q;
  }
}


void AtExit(void (*cb)(void* arg), void* arg) {
  AtExitCallback* p = new AtExitCallback;
  p->cb_ = cb;
  p->arg_ = arg;
  p->next_ = at_exit_functions_;
  at_exit_functions_ = p;
}


void EmitBeforeExit(Environment* env) {
  Context::Scope context_scope(env->context());
  HandleScope handle_scope(env->isolate());
  Local<Object> process_object = env->process_object();
  Local<String> exit_code = FIXED_ONE_BYTE_STRING(env->isolate(), "exitCode");
  Local<Value> args[] = {
    FIXED_ONE_BYTE_STRING(env->isolate(), "beforeExit"),
    process_object->Get(exit_code)->ToInteger()
  };
  MakeCallback(env, process_object, "emit", ARRAY_SIZE(args), args);
}


int EmitExit(Environment* env) {
  // process.emit('exit')
  HandleScope handle_scope(env->isolate());
  Context::Scope context_scope(env->context());
  Local<Object> process_object = env->process_object();
  process_object->Set(env->exiting_string(), True(env->isolate()));

  Handle<String> exitCode = env->exit_code_string();
  int code = process_object->Get(exitCode)->IntegerValue();

  Local<Value> args[] = {
    env->exit_string(),
    Integer::New(env->isolate(), code)
  };

  MakeCallback(env, process_object, "emit", ARRAY_SIZE(args), args);

  // Reload exit code, it may be changed by `emit('exit')`
  return process_object->Get(exitCode)->IntegerValue();
}


Environment* CreateEnvironment(Isolate* isolate,
                               int argc,
                               const char* const* argv,
                               int exec_argc,
                               const char* const* exec_argv) {
  HandleScope handle_scope(isolate);

  Local<Context> context = Context::New(isolate);
  Context::Scope context_scope(context);
  Environment* env = Environment::New(context);

  uv_check_init(env->event_loop(), env->immediate_check_handle());
  uv_unref(
      reinterpret_cast<uv_handle_t*>(env->immediate_check_handle()));
  uv_idle_init(env->event_loop(), env->immediate_idle_handle());

  // Inform V8's CPU profiler when we're idle.  The profiler is sampling-based
  // but not all samples are created equal; mark the wall clock time spent in
  // epoll_wait() and friends so profiling tools can filter it out.  The samples
  // still end up in v8.log but with state=IDLE rather than state=EXTERNAL.
  // TODO(bnoordhuis) Depends on a libuv implementation detail that we should
  // probably fortify in the API contract, namely that the last started prepare
  // or check watcher runs first.  It's not 100% foolproof; if an add-on starts
  // a prepare or check watcher after us, any samples attributed to its callback
  // will be recorded with state=IDLE.
  uv_prepare_init(env->event_loop(), env->idle_prepare_handle());
  uv_check_init(env->event_loop(), env->idle_check_handle());
  uv_unref(reinterpret_cast<uv_handle_t*>(env->idle_prepare_handle()));
  uv_unref(reinterpret_cast<uv_handle_t*>(env->idle_check_handle()));

  if (v8_is_profiling) {
    StartProfilerIdleNotifier(env);
  }

  Local<FunctionTemplate> process_template = FunctionTemplate::New(isolate);
  process_template->SetClassName(FIXED_ONE_BYTE_STRING(isolate, "process"));

  Local<Object> process_object = process_template->GetFunction()->NewInstance();
  env->set_process_object(process_object);

  SetupProcessObject(env, argc, argv, exec_argc, exec_argv);
  Load(env);

  return env;
}

<<<<<<< HEAD
=======
int Start(int argc, char *argv[]) {
  const char* replaceInvalid = getenv("NODE_INVALID_UTF8");

  if (replaceInvalid == NULL)
    WRITE_UTF8_FLAGS |= String::REPLACE_INVALID_UTF8;

  // Hack aroung with the argv pointer. Used for process.title = "blah".
  argv = uv_setup_args(argc, argv);
>>>>>>> 1cb6f1a4

int Start(int argc, char** argv) {
#if !defined(_WIN32)
  // Try hard not to lose SIGUSR1 signals during the bootstrap process.
  InstallEarlyDebugSignalHandler();
#endif

  assert(argc > 0);

  // Hack around with the argv pointer. Used for process.title = "blah".
  argv = uv_setup_args(argc, argv);

  // This needs to run *before* V8::Initialize().  The const_cast is not
  // optional, in case you're wondering.
  int exec_argc;
  const char** exec_argv;
  Init(&argc, const_cast<const char**>(argv), &exec_argc, &exec_argv);

#if HAVE_OPENSSL
  // V8 on Windows doesn't have a good source of entropy. Seed it from
  // OpenSSL's pool.
  V8::SetEntropySource(crypto::EntropySource);
#endif

  int code;
  V8::Initialize();
  {
    Locker locker(node_isolate);
    Environment* env =
        CreateEnvironment(node_isolate, argc, argv, exec_argc, exec_argv);
    // Assign env to the debugger's context
    if (debugger_running) {
      HandleScope scope(env->isolate());
      env->AssignToContext(v8::Debug::GetDebugContext());
    }
    // This Context::Scope is here so EnableDebug() can look up the current
    // environment with Environment::GetCurrentChecked().
    // TODO(bnoordhuis) Reorder the debugger initialization logic so it can
    // be removed.
    {
      Context::Scope context_scope(env->context());
      bool more;
      do {
        more = uv_run(env->event_loop(), UV_RUN_ONCE);
        if (more == false) {
          EmitBeforeExit(env);

          // Emit `beforeExit` if the loop became alive either after emitting
          // event, or after running some callbacks.
          more = uv_loop_alive(env->event_loop());
          if (uv_run(env->event_loop(), UV_RUN_NOWAIT) != 0)
            more = true;
        }
      } while (more == true);
      code = EmitExit(env);
      RunAtExit(env);
    }
    env->Dispose();
    env = NULL;
  }

  CHECK_NE(node_isolate, NULL);
  node_isolate->Dispose();
  node_isolate = NULL;
  V8::Dispose();

  delete[] exec_argv;
  exec_argv = NULL;

  return code;
}


}  // namespace node<|MERGE_RESOLUTION|>--- conflicted
+++ resolved
@@ -47,6 +47,7 @@
 #include "handle_wrap.h"
 #include "req_wrap.h"
 #include "string_bytes.h"
+#include "util.h"
 #include "uv.h"
 #include "v8-debug.h"
 #include "v8-profiler.h"
@@ -80,37 +81,10 @@
 #include <grp.h>  // getgrnam()
 #endif
 
-<<<<<<< HEAD
 #ifdef __APPLE__
 #include <crt_externs.h>
 #define environ (*_NSGetEnviron())
 #elif !defined(_MSC_VER)
-=======
-#include "node_buffer.h"
-#include "node_file.h"
-#include "node_http_parser.h"
-#include "node_constants.h"
-#include "node_javascript.h"
-#include "node_version.h"
-#include "node_string.h"
-#if HAVE_OPENSSL
-# include "node_crypto.h"
-#endif
-#if HAVE_SYSTEMTAP
-#include "node_systemtap.h"
-#endif
-#include "node_script.h"
-#include "v8_typed_array.h"
-
-#include "util.h"
-
-using namespace v8;
-
-# ifdef __APPLE__
-# include <crt_externs.h>
-# define environ (*_NSGetEnviron())
-# elif !defined(_MSC_VER)
->>>>>>> 1cb6f1a4
 extern char **environ;
 #endif
 
@@ -169,9 +143,10 @@
 static bool debugger_running;
 static uv_async_t dispatch_debug_messages_async;
 
-<<<<<<< HEAD
 static Isolate* node_isolate = NULL;
 
+int WRITE_UTF8_FLAGS = v8::String::HINT_MANY_WRITES_EXPECTED |
+                       v8::String::NO_NULL_TERMINATION;
 
 class ArrayBufferAllocator : public ArrayBuffer::Allocator {
  public:
@@ -188,35 +163,6 @@
   ArrayBufferAllocator(const ArrayBufferAllocator&);
   void operator=(const ArrayBufferAllocator&);
 };
-=======
-// Declared in node_internals.h
-Isolate* node_isolate = NULL;
-
-int WRITE_UTF8_FLAGS = v8::String::HINT_MANY_WRITES_EXPECTED |
-                       v8::String::NO_NULL_TERMINATION;
-
-static void Spin(uv_idle_t* handle, int status) {
-  assert((uv_idle_t*) handle == &tick_spinner);
-  assert(status == 0);
-
-  // Avoid entering a V8 scope.
-  if (!need_tick_cb) return;
-  need_tick_cb = false;
-
-  uv_idle_stop(&tick_spinner);
-
-  HandleScope scope;
-
-  if (process_tickFromSpinner.IsEmpty()) {
-    Local<Value> cb_v = process->Get(String::New("_tickFromSpinner"));
-    if (!cb_v->IsFunction()) {
-      fprintf(stderr, "process._tickFromSpinner assigned to non-function\n");
-      abort();
-    }
-    Local<Function> cb = cb_v.As<Function>();
-    process_tickFromSpinner = Persistent<Function>::New(cb);
-  }
->>>>>>> 1cb6f1a4
 
 ArrayBufferAllocator ArrayBufferAllocator::the_singleton;
 
@@ -1409,11 +1355,11 @@
   static char arrow[1024];
 
   // Print (filename):(line number): (message).
-  String::Utf8Value filename(message->GetScriptResourceName());
+  node::Utf8Value filename(message->GetScriptResourceName());
   const char* filename_string = *filename;
   int linenum = message->GetLineNumber();
   // Print line of source code.
-  String::Utf8Value sourceline(message->GetSourceLine());
+  node::Utf8Value sourceline(message->GetSourceLine());
   const char* sourceline_string = *sourceline;
 
   // Because of how node modules work, all scripts are wrapped with a
@@ -1486,59 +1432,7 @@
     return;
   env->set_printed_error(true);
   uv_tty_reset_mode();
-<<<<<<< HEAD
   fprintf(stderr, "\n%s", arrow);
-=======
-
-  fprintf(stderr, "\n");
-
-  if (!message.IsEmpty()) {
-    // Print (filename):(line number): (message).
-    node::Utf8Value filename(message->GetScriptResourceName());
-    const char* filename_string = *filename;
-    int linenum = message->GetLineNumber();
-    fprintf(stderr, "%s:%i\n", filename_string, linenum);
-    // Print line of source code.
-    node::Utf8Value sourceline(message->GetSourceLine());
-    const char* sourceline_string = *sourceline;
-
-    // Because of how node modules work, all scripts are wrapped with a
-    // "function (module, exports, __filename, ...) {"
-    // to provide script local variables.
-    //
-    // When reporting errors on the first line of a script, this wrapper
-    // function is leaked to the user. There used to be a hack here to
-    // truncate off the first 62 characters, but it caused numerous other
-    // problems when vm.runIn*Context() methods were used for non-module
-    // code.
-    //
-    // If we ever decide to re-instate such a hack, the following steps
-    // must be taken:
-    //
-    // 1. Pass a flag around to say "this code was wrapped"
-    // 2. Update the stack frame output so that it is also correct.
-    //
-    // It would probably be simpler to add a line rather than add some
-    // number of characters to the first line, since V8 truncates the
-    // sourceline to 78 characters, and we end up not providing very much
-    // useful debugging info to the user if we remove 62 characters.
-
-    int start = message->GetStartColumn();
-    int end = message->GetEndColumn();
-
-    // fprintf(stderr, "---\nsourceline:%s\noffset:%d\nstart:%d\nend:%d\n---\n", sourceline_string, start, end);
-
-    fprintf(stderr, "%s\n", sourceline_string);
-    // Print wavy underline (GetUnderline is deprecated).
-    for (int i = 0; i < start; i++) {
-      fputc((sourceline_string[i] == '\t') ? '\t' : ' ', stderr);
-    }
-    for (int i = start; i < end; i++) {
-      fputc('^', stderr);
-    }
-    fputc('\n', stderr);
-  }
->>>>>>> 1cb6f1a4
 }
 
 
@@ -1556,11 +1450,7 @@
   else
     trace_value = er->ToObject()->Get(env->stack_string());
 
-<<<<<<< HEAD
-  String::Utf8Value trace(trace_value);
-=======
-  node::Utf8Value trace(try_catch.StackTrace());
->>>>>>> 1cb6f1a4
+  node::Utf8Value trace(trace_value);
 
   // range errors have a trace member set to undefined
   if (trace.length() > 0 && !trace_value->IsUndefined()) {
@@ -1569,7 +1459,6 @@
     // this really only happens for RangeErrors, since they're the only
     // kind that won't have all this info in the trace, or when non-Error
     // objects are thrown manually.
-<<<<<<< HEAD
     Local<Value> message;
     Local<Value> name;
 
@@ -1584,28 +1473,13 @@
         name.IsEmpty() ||
         name->IsUndefined()) {
       // Not an error object. Just print as-is.
-      String::Utf8Value message(er);
+      node::Utf8Value message(er);
       fprintf(stderr, "%s\n", *message);
     } else {
-      String::Utf8Value name_string(name);
-      String::Utf8Value message_string(message);
+      node::Utf8Value name_string(name);
+      node::Utf8Value message_string(message);
       fprintf(stderr, "%s: %s\n", *name_string, *message_string);
     }
-=======
-    Local<Value> er = try_catch.Exception();
-    bool isErrorObject = er->IsObject() &&
-      !(er->ToObject()->Get(String::New("message"))->IsUndefined()) &&
-      !(er->ToObject()->Get(String::New("name"))->IsUndefined());
-
-    if (isErrorObject) {
-      node::Utf8Value name(er->ToObject()->Get(String::New("name")));
-      fprintf(stderr, "%s: ", *name);
-    }
-
-    node::Utf8Value msg(!isErrorObject ? er
-                         : er->ToObject()->Get(String::New("message")));
-    fprintf(stderr, "%s\n", *msg);
->>>>>>> 1cb6f1a4
   }
 
   fflush(stderr);
@@ -1703,19 +1577,10 @@
     return env->ThrowError("Bad argument.");
   }
 
-<<<<<<< HEAD
-  String::Utf8Value path(args[0]);
+  node::Utf8Value path(args[0]);
   int err = uv_chdir(*path);
   if (err) {
     return env->ThrowUVException(err, "uv_chdir");
-=======
-  node::Utf8Value path(args[0]);
-
-  uv_err_t r = uv_chdir(*path);
-
-  if (r.code != UV_OK) {
-    return ThrowException(UVException(r.code, "uv_chdir"));
->>>>>>> 1cb6f1a4
   }
 }
 
@@ -1763,7 +1628,7 @@
       node::Utf8Value str(args[0]);
 
       // Parse the octal string.
-      for (int i = 0; i < str.length(); i++) {
+      for (size_t i = 0; i < str.length(); i++) {
         char c = (*str)[i];
         if (c > '7' || c < '0') {
           return env->ThrowTypeError("invalid octal string");
@@ -2191,13 +2056,8 @@
     return;
   }
 
-<<<<<<< HEAD
   Local<Object> module = args[0]->ToObject();  // Cast
-  String::Utf8Value filename(args[1]);  // Cast
-=======
-  Local<Object> module = args[0]->ToObject(); // Cast
-  node::Utf8Value filename(args[1]); // Cast
->>>>>>> 1cb6f1a4
+  node::Utf8Value filename(args[1]);  // Cast
 
   Local<String> exports_string = env->exports_string();
   Local<Object> exports = module->Get(exports_string)->ToObject();
@@ -2207,47 +2067,9 @@
 #ifdef _WIN32
     // Windows needs to add the filename into the error message
     errmsg = String::Concat(errmsg, args[1]->ToString());
-<<<<<<< HEAD
 #endif  // _WIN32
     env->isolate()->ThrowException(Exception::Error(errmsg));
     return;
-=======
-#endif
-    return ThrowException(Exception::Error(errmsg));
-  }
-
-  node::Utf8Value path(args[1]);
-  base = *path;
-
-  /* Find the shared library filename within the full path. */
-#ifdef __POSIX__
-  pos = strrchr(base, '/');
-  if (pos != NULL) {
-    base = pos + 1;
-  }
-#else // Windows
-  for (;;) {
-    pos = strpbrk(base, "\\/:");
-    if (pos == NULL) {
-      break;
-    }
-    base = pos + 1;
-  }
-#endif
-
-  /* Strip the .node extension. */
-  pos = strrchr(base, '.');
-  if (pos != NULL) {
-    *pos = '\0';
-  }
-
-  /* Add the `_module` suffix to the extension name. */
-  r = snprintf(symbol, sizeof symbol, "%s_module", base);
-  if (r <= 0 || static_cast<size_t>(r) >= sizeof symbol) {
-    Local<Value> exception =
-        Exception::Error(String::New("Out of memory."));
-    return ThrowException(exception);
->>>>>>> 1cb6f1a4
   }
 
   /*
@@ -2372,16 +2194,7 @@
   Environment* env = Environment::GetCurrent(args.GetIsolate());
 
   Local<String> module = args[0]->ToString();
-<<<<<<< HEAD
-  String::Utf8Value module_v(module);
-=======
   node::Utf8Value module_v(module);
-  node_module_struct* modp;
-
-  if (binding_cache.IsEmpty()) {
-    binding_cache = Persistent<Object>::New(Object::New());
-  }
->>>>>>> 1cb6f1a4
 
   Local<Object> cache = env->binding_cache_object();
   Local<Object> exports;
@@ -2438,18 +2251,11 @@
 
 static void ProcessTitleSetter(Local<String> property,
                                Local<Value> value,
-<<<<<<< HEAD
                                const PropertyCallbackInfo<void>& info) {
   Environment* env = Environment::GetCurrent(info.GetIsolate());
   HandleScope scope(env->isolate());
-  String::Utf8Value title(value);
+  node::Utf8Value title(value);
   // TODO(piscisaureus): protect with a lock
-=======
-                               const AccessorInfo& info) {
-  HandleScope scope;
-  node::Utf8Value title(value);
-  // TODO: protect with a lock
->>>>>>> 1cb6f1a4
   uv_set_process_title(*title);
 }
 
@@ -2515,16 +2321,9 @@
   HandleScope scope(env->isolate());
   int32_t rc = -1;  // Not found unless proven otherwise.
 #ifdef __POSIX__
-<<<<<<< HEAD
-  String::Utf8Value key(property);
+  node::Utf8Value key(property);
   if (getenv(*key))
     rc = 0;
-=======
-  node::Utf8Value key(property);
-  if (getenv(*key)) {
-    return scope.Close(Integer::New(0));
-  }
->>>>>>> 1cb6f1a4
 #else  // _WIN32
   String::Value key(property);
   WCHAR* key_ptr = reinterpret_cast<WCHAR*>(*key);
@@ -2550,17 +2349,10 @@
   HandleScope scope(env->isolate());
   bool rc = true;
 #ifdef __POSIX__
-<<<<<<< HEAD
-  String::Utf8Value key(property);
+  node::Utf8Value key(property);
   rc = getenv(*key) != NULL;
   if (rc)
     unsetenv(*key);
-=======
-  node::Utf8Value key(property);
-  if (!getenv(*key)) return False();
-  unsetenv(*key); // can't check return value, it's void on some platforms
-  return True();
->>>>>>> 1cb6f1a4
 #else
   String::Value key(property);
   WCHAR* key_ptr = reinterpret_cast<WCHAR*>(*key);
@@ -3022,7 +2814,7 @@
   assert(args.Length() == 1 && args[0]->IsString() &&
          "must be called with a single string");
 
-  String::Utf8Value message(args[0]);
+  node::Utf8Value message(args[0]);
   fprintf(stderr, "%s\n", *message);
   fflush(stderr);
 }
@@ -3772,19 +3564,13 @@
   return env;
 }
 
-<<<<<<< HEAD
-=======
-int Start(int argc, char *argv[]) {
+
+int Start(int argc, char** argv) {
   const char* replaceInvalid = getenv("NODE_INVALID_UTF8");
 
   if (replaceInvalid == NULL)
     WRITE_UTF8_FLAGS |= String::REPLACE_INVALID_UTF8;
 
-  // Hack aroung with the argv pointer. Used for process.title = "blah".
-  argv = uv_setup_args(argc, argv);
->>>>>>> 1cb6f1a4
-
-int Start(int argc, char** argv) {
 #if !defined(_WIN32)
   // Try hard not to lose SIGUSR1 signals during the bootstrap process.
   InstallEarlyDebugSignalHandler();
