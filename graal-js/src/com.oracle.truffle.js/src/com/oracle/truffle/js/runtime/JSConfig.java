/*
 * Copyright (c) 2020, 2020, Oracle and/or its affiliates. All rights reserved.
 * DO NOT ALTER OR REMOVE COPYRIGHT NOTICES OR THIS FILE HEADER.
 *
 * The Universal Permissive License (UPL), Version 1.0
 *
 * Subject to the condition set forth below, permission is hereby granted to any
 * person obtaining a copy of this software, associated documentation and/or
 * data (collectively the "Software"), free of charge and under any and all
 * copyright rights in the Software, and any and all patent rights owned or
 * freely licensable by each licensor hereunder covering either (i) the
 * unmodified Software as contributed to or provided by such licensor, or (ii)
 * the Larger Works (as defined below), to deal in both
 *
 * (a) the Software, and
 *
 * (b) any piece of software and/or hardware listed in the lrgrwrks.txt file if
 * one is included with the Software each a "Larger Work" to which the Software
 * is contributed by such licensors),
 *
 * without restriction, including without limitation the rights to copy, create
 * derivative works of, display, perform, and distribute the Software and make,
 * use, sell, offer for sale, import, export, have made, and have sold the
 * Software and the Larger Work(s), and to sublicense the foregoing rights on
 * either these or other terms.
 *
 * This license is subject to the following condition:
 *
 * The above copyright notice and either this complete permission notice or at a
 * minimum a reference to the UPL must be included in all copies or substantial
 * portions of the Software.
 *
 * THE SOFTWARE IS PROVIDED "AS IS", WITHOUT WARRANTY OF ANY KIND, EXPRESS OR
 * IMPLIED, INCLUDING BUT NOT LIMITED TO THE WARRANTIES OF MERCHANTABILITY,
 * FITNESS FOR A PARTICULAR PURPOSE AND NONINFRINGEMENT. IN NO EVENT SHALL THE
 * AUTHORS OR COPYRIGHT HOLDERS BE LIABLE FOR ANY CLAIM, DAMAGES OR OTHER
 * LIABILITY, WHETHER IN AN ACTION OF CONTRACT, TORT OR OTHERWISE, ARISING FROM,
 * OUT OF OR IN CONNECTION WITH THE SOFTWARE OR THE USE OR OTHER DEALINGS IN THE
 * SOFTWARE.
 */
package com.oracle.truffle.js.runtime;

import com.oracle.truffle.api.TruffleOptions;

/**
 * This class stores magic numbers and other configuration values.
 *
 */
public final class JSConfig {

    /** When printing to console/inspector, only print that many properties. */
    public static final int MaxConsolePrintProperties = 20;

    // Array options
    public static final int InitialArraySize = 8;
    public static final int MaxArrayHoleSize = 5000;
    public static final int MaxFlatArraySize = 1000000;
    public static final boolean TrackArrayAllocationSites = Boolean.FALSE;
    public static final int BigArrayThreshold = 10000;
    public static final boolean MarkElementsNonNull = true;

    // Debug options
    public static final boolean DebugCounters = false;

    // ECMAScript specification options
    public static final int ECMAScript5 = 5;
    public static final int ECMAScript6 = 6;
    public static final int ECMAScript2015 = 6;
    public static final int ECMAScript2016 = 7;
    public static final int ECMAScript2017 = 8;
    public static final int ECMAScript2018 = 9;
    public static final int ECMAScript2019 = 10;
    public static final int ECMAScript2020 = 11;
    public static final int ECMAScript2021 = 12;
    public static final int ECMAScript2022 = 13;
    public static final int ECMAScriptNumberYearDelta = 2009; // ES6==ES2015
<<<<<<< HEAD
    public static final int CurrentECMAScriptVersion = ECMAScript2020;
=======
    public static final int CurrentECMAScriptVersion = ECMAScript2021;
>>>>>>> 698d7c52
    public static final int MaxECMAScriptVersion = JSConfig.ECMAScript2022;
    /** Enable Annex B "Additional ECMAScript Features for Web Browsers". */
    public static final boolean AnnexB = true;

    // Inline Cache options
    /** Default cache limit for dispatched InteropLibrary. */
    public static final int InteropLibraryLimit = 5;
    public static final int PropertyCacheLimit = 5;
    public static final int FunctionCacheLimit = 4;
    public static final boolean AssertFinalPropertySpecialization = false;
    /** Try to cache by function object instead of call target. */
    public static final boolean FunctionCacheOnInstance = true;
    public static final boolean DictionaryObject = true;
    /** Migrate objects to dictionary mode when the number of properties exceeds this threshold. */
    public static final int DictionaryObjectThreshold = 256;
    public static final int DictionaryObjectTransitionThreshold = 1024;
    public static final boolean MergeShapes = true;

    // LazyString options
    public static final boolean LazyStrings = true;
    public static final int MinLazyStringLength = 20;
    public static final int ConcatToLeafLimit = MinLazyStringLength / 2;

    // Parser options
    public static final boolean ReturnOptimizer = true;
    public static final boolean ReturnValueInFrame = true;
    public static final boolean LocalVarIncDecNode = true;
    public static final boolean OptimizeApplyArguments = true;
    public static boolean OptimizeNoFallthroughSwitch = false;
    public static final boolean ManyBlockScopes = false;
    public static final boolean YieldResultInFrame = true;
    public static final boolean LazyFunctionData = true;
    public static final boolean PrintAst = false;
    public static final boolean PrintParse = false;

    // Regex options
    public static final int MaxCompiledRegexCacheLength = 4;
    public static final boolean TrimCompiledRegexCache = true;

    // Runtime options
    public static final boolean RestrictForceSplittingBuiltins = true;
    public static final boolean UseSuperOperations = true;
    public static final boolean FastOwnKeys = true;
    /** AST-level inlining of trivial built-in functions (e.g. String.prototype.charAt). */
    public static final boolean InlineTrivialBuiltins = true;
    /** [Construct] as part of the CallTarget names. Off by default (footprint). */
    public static final boolean DetailedCallTargetNames = false;
    public static final int SpreadArgumentPlaceholderCount = 3;
    // should Graal.js Exceptions use the default Exception.fillInStackTrace? Turning it off might
    // hide Java frames (causing problems with interop, debugger), but increase performance around
    // fast-path exceptions.
    public static final boolean FillExceptionStack = true;
    /** Always capture stack trace eagerly. */
    public static final boolean EagerStackTrace = false;
    /** Used to be an option, was only used by Nashorn. */
    public static final boolean U180EWhitespace = false;
    static final int StackTraceLimit = 10;
    static final int StringLengthLimit = (1 << 30) - 1 - 24; // v8::String::kMaxLength
    static final int MaxTypedArrayLength = 0x3fff_ffff;
    static final int MaxApplyArgumentLength = 10_000_000;
    static final int MaxPrototypeChainLength = 32766; // regress-578775.js

    // Shape check elision options
    public static final boolean SkipPrototypeShapeCheck = true;
    public static final boolean SkipGlobalShapeCheck = true;
    public static final boolean SkipFinalShapeCheck = true;
    public static final boolean LeafShapeAssumption = true;

    // SubstrateVM
    public static final boolean SubstrateVM = TruffleOptions.AOT;

    // Tracing
    public static final boolean TracePolymorphicPropertyAccess = Boolean.FALSE; // Unreachability
    public static final boolean TraceMegamorphicPropertyAccess = false;
    public static final boolean TraceFunctionCache = false;
    /** Traces transitions between dynamic array types. */
    public static final boolean TraceArrayTransitions = Boolean.FALSE; // Unreachability
    /** Traces all array writes with their access mode. */
    public static final boolean TraceArrayWrites = false;
    public static final boolean TraceDictionaryObject = false;
}<|MERGE_RESOLUTION|>--- conflicted
+++ resolved
@@ -74,11 +74,7 @@
     public static final int ECMAScript2021 = 12;
     public static final int ECMAScript2022 = 13;
     public static final int ECMAScriptNumberYearDelta = 2009; // ES6==ES2015
-<<<<<<< HEAD
-    public static final int CurrentECMAScriptVersion = ECMAScript2020;
-=======
     public static final int CurrentECMAScriptVersion = ECMAScript2021;
->>>>>>> 698d7c52
     public static final int MaxECMAScriptVersion = JSConfig.ECMAScript2022;
     /** Enable Annex B "Additional ECMAScript Features for Web Browsers". */
     public static final boolean AnnexB = true;
