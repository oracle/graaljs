/*
 * Copyright (c) 2018, 2023, Oracle and/or its affiliates. All rights reserved.
 * DO NOT ALTER OR REMOVE COPYRIGHT NOTICES OR THIS FILE HEADER.
 *
 * The Universal Permissive License (UPL), Version 1.0
 *
 * Subject to the condition set forth below, permission is hereby granted to any
 * person obtaining a copy of this software, associated documentation and/or
 * data (collectively the "Software"), free of charge and under any and all
 * copyright rights in the Software, and any and all patent rights owned or
 * freely licensable by each licensor hereunder covering either (i) the
 * unmodified Software as contributed to or provided by such licensor, or (ii)
 * the Larger Works (as defined below), to deal in both
 *
 * (a) the Software, and
 *
 * (b) any piece of software and/or hardware listed in the lrgrwrks.txt file if
 * one is included with the Software each a "Larger Work" to which the Software
 * is contributed by such licensors),
 *
 * without restriction, including without limitation the rights to copy, create
 * derivative works of, display, perform, and distribute the Software and make,
 * use, sell, offer for sale, import, export, have made, and have sold the
 * Software and the Larger Work(s), and to sublicense the foregoing rights on
 * either these or other terms.
 *
 * This license is subject to the following condition:
 *
 * The above copyright notice and either this complete permission notice or at a
 * minimum a reference to the UPL must be included in all copies or substantial
 * portions of the Software.
 *
 * THE SOFTWARE IS PROVIDED "AS IS", WITHOUT WARRANTY OF ANY KIND, EXPRESS OR
 * IMPLIED, INCLUDING BUT NOT LIMITED TO THE WARRANTIES OF MERCHANTABILITY,
 * FITNESS FOR A PARTICULAR PURPOSE AND NONINFRINGEMENT. IN NO EVENT SHALL THE
 * AUTHORS OR COPYRIGHT HOLDERS BE LIABLE FOR ANY CLAIM, DAMAGES OR OTHER
 * LIABILITY, WHETHER IN AN ACTION OF CONTRACT, TORT OR OTHERWISE, ARISING FROM,
 * OUT OF OR IN CONNECTION WITH THE SOFTWARE OR THE USE OR OTHER DEALINGS IN THE
 * SOFTWARE.
 */
package com.oracle.truffle.js.runtime.builtins;

import com.oracle.truffle.api.CompilerDirectives.TruffleBoundary;
import com.oracle.truffle.api.object.Shape;
import com.oracle.truffle.api.strings.TruffleString;
import com.oracle.truffle.js.builtins.WeakMapPrototypeBuiltins;
import com.oracle.truffle.js.lang.JavaScriptLanguage;
import com.oracle.truffle.js.runtime.JSContext;
import com.oracle.truffle.js.runtime.JSRealm;
import com.oracle.truffle.js.runtime.Strings;
import com.oracle.truffle.js.runtime.ToDisplayStringFormat;
import com.oracle.truffle.js.runtime.objects.JSDynamicObject;
import com.oracle.truffle.js.runtime.objects.JSObject;
import com.oracle.truffle.js.runtime.objects.JSObjectUtil;
import com.oracle.truffle.js.runtime.util.WeakMap;

public final class JSWeakMap extends JSNonProxy implements JSConstructorFactory.Default, PrototypeSupplier {

    public static final JSWeakMap INSTANCE = new JSWeakMap();

    public static final TruffleString CLASS_NAME = Strings.constant("WeakMap");
    public static final TruffleString PROTOTYPE_NAME = Strings.concat(CLASS_NAME, Strings.DOT_PROTOTYPE);

    private JSWeakMap() {
    }

    public static JSWeakMapObject create(JSContext context, JSRealm realm, JSDynamicObject proto) {
        WeakMap weakMap = new WeakMap();
        JSObjectFactory factory = context.getWeakMapFactory();
<<<<<<< HEAD
        JSWeakMapObject obj = factory.initProto(new JSWeakMapObject(factory.getShape(realm), weakMap), realm);
        return context.trackAllocation(obj);
    }

    @SuppressWarnings("unchecked")
    public static Map<Object, Object> getInternalWeakMap(JSDynamicObject obj) {
        assert isJSWeakMap(obj);
        return ((JSWeakMapObject) obj).getWeakHashMap();
=======
        var shape = factory.getShape(realm, proto);
        var newObj = factory.initProto(new JSWeakMapObject(shape, proto, weakMap), realm, proto);
        return factory.trackAllocation(newObj);
>>>>>>> 98e8ba1b
    }

    @Override
    public JSDynamicObject createPrototype(JSRealm realm, JSFunctionObject ctor) {
        JSObject prototype = JSObjectUtil.createOrdinaryPrototypeObject(realm);
        JSObjectUtil.putConstructorProperty(prototype, ctor);
        JSObjectUtil.putFunctionsFromContainer(realm, prototype, WeakMapPrototypeBuiltins.BUILTINS);
        JSObjectUtil.putToStringTag(prototype, CLASS_NAME);
        return prototype;
    }

    @Override
    public Shape makeInitialShape(JSContext context, JSDynamicObject prototype) {
        Shape initialShape = JSObjectUtil.getProtoChildShape(prototype, JSWeakMap.INSTANCE, context);
        return initialShape;
    }

    public static JSConstructor createConstructor(JSRealm realm) {
        return INSTANCE.createConstructorAndPrototype(realm);
    }

    @Override
    public TruffleString getClassName() {
        return CLASS_NAME;
    }

    @Override
    public TruffleString getClassName(JSDynamicObject object) {
        return getClassName();
    }

    @Override
    @TruffleBoundary
    public TruffleString toDisplayStringImpl(JSDynamicObject obj, boolean allowSideEffects, ToDisplayStringFormat format, int depth) {
        if (JavaScriptLanguage.get(null).getJSContext().isOptionNashornCompatibilityMode()) {
            return Strings.addBrackets(getClassName());
        } else {
            return getClassName();
        }
    }

    public static boolean isJSWeakMap(Object obj) {
        return obj instanceof JSWeakMapObject;
    }

    @Override
    public JSDynamicObject getIntrinsicDefaultProto(JSRealm realm) {
        return realm.getWeakMapPrototype();
    }
}<|MERGE_RESOLUTION|>--- conflicted
+++ resolved
@@ -67,20 +67,9 @@
     public static JSWeakMapObject create(JSContext context, JSRealm realm, JSDynamicObject proto) {
         WeakMap weakMap = new WeakMap();
         JSObjectFactory factory = context.getWeakMapFactory();
-<<<<<<< HEAD
-        JSWeakMapObject obj = factory.initProto(new JSWeakMapObject(factory.getShape(realm), weakMap), realm);
-        return context.trackAllocation(obj);
-    }
-
-    @SuppressWarnings("unchecked")
-    public static Map<Object, Object> getInternalWeakMap(JSDynamicObject obj) {
-        assert isJSWeakMap(obj);
-        return ((JSWeakMapObject) obj).getWeakHashMap();
-=======
         var shape = factory.getShape(realm, proto);
         var newObj = factory.initProto(new JSWeakMapObject(shape, proto, weakMap), realm, proto);
         return factory.trackAllocation(newObj);
->>>>>>> 98e8ba1b
     }
 
     @Override
