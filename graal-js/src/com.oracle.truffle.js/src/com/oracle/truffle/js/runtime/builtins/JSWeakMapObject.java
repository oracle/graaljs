/*
 * Copyright (c) 2020, 2023, Oracle and/or its affiliates. All rights reserved.
 * DO NOT ALTER OR REMOVE COPYRIGHT NOTICES OR THIS FILE HEADER.
 *
 * The Universal Permissive License (UPL), Version 1.0
 *
 * Subject to the condition set forth below, permission is hereby granted to any
 * person obtaining a copy of this software, associated documentation and/or
 * data (collectively the "Software"), free of charge and under any and all
 * copyright rights in the Software, and any and all patent rights owned or
 * freely licensable by each licensor hereunder covering either (i) the
 * unmodified Software as contributed to or provided by such licensor, or (ii)
 * the Larger Works (as defined below), to deal in both
 *
 * (a) the Software, and
 *
 * (b) any piece of software and/or hardware listed in the lrgrwrks.txt file if
 * one is included with the Software each a "Larger Work" to which the Software
 * is contributed by such licensors),
 *
 * without restriction, including without limitation the rights to copy, create
 * derivative works of, display, perform, and distribute the Software and make,
 * use, sell, offer for sale, import, export, have made, and have sold the
 * Software and the Larger Work(s), and to sublicense the foregoing rights on
 * either these or other terms.
 *
 * This license is subject to the following condition:
 *
 * The above copyright notice and either this complete permission notice or at a
 * minimum a reference to the UPL must be included in all copies or substantial
 * portions of the Software.
 *
 * THE SOFTWARE IS PROVIDED "AS IS", WITHOUT WARRANTY OF ANY KIND, EXPRESS OR
 * IMPLIED, INCLUDING BUT NOT LIMITED TO THE WARRANTIES OF MERCHANTABILITY,
 * FITNESS FOR A PARTICULAR PURPOSE AND NONINFRINGEMENT. IN NO EVENT SHALL THE
 * AUTHORS OR COPYRIGHT HOLDERS BE LIABLE FOR ANY CLAIM, DAMAGES OR OTHER
 * LIABILITY, WHETHER IN AN ACTION OF CONTRACT, TORT OR OTHERWISE, ARISING FROM,
 * OUT OF OR IN CONNECTION WITH THE SOFTWARE OR THE USE OR OTHER DEALINGS IN THE
 * SOFTWARE.
 */
package com.oracle.truffle.js.runtime.builtins;

import java.util.Map;

import com.oracle.truffle.api.object.Shape;
import com.oracle.truffle.js.runtime.objects.JSDynamicObject;
import com.oracle.truffle.js.runtime.objects.JSNonProxyObject;

public final class JSWeakMapObject extends JSNonProxyObject {
    private final Map<Object, Object> weakHashMap;

<<<<<<< HEAD
    protected JSWeakMapObject(Shape shape, Map<Object, Object> weakHashMap) {
        super(shape);
=======
    protected JSWeakMapObject(Shape shape, JSDynamicObject proto, Map<Object, Object> weakHashMap) {
        super(shape, proto);
>>>>>>> 98e8ba1b
        this.weakHashMap = weakHashMap;
    }

    public Map<Object, Object> getWeakHashMap() {
        return weakHashMap;
    }
}<|MERGE_RESOLUTION|>--- conflicted
+++ resolved
@@ -49,13 +49,8 @@
 public final class JSWeakMapObject extends JSNonProxyObject {
     private final Map<Object, Object> weakHashMap;
 
-<<<<<<< HEAD
-    protected JSWeakMapObject(Shape shape, Map<Object, Object> weakHashMap) {
-        super(shape);
-=======
     protected JSWeakMapObject(Shape shape, JSDynamicObject proto, Map<Object, Object> weakHashMap) {
         super(shape, proto);
->>>>>>> 98e8ba1b
         this.weakHashMap = weakHashMap;
     }
 
