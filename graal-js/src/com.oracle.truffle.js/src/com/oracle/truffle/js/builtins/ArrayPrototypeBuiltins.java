--- conflicted
+++ resolved
@@ -363,22 +363,15 @@
 
             case at:
                 return JSArrayAtNodeGen.create(context, builtin, false, args().withThis().fixedArgs(1).createArgumentNodes(context));
-<<<<<<< HEAD
-            case groupBy:
-                return JSArrayGroupByNodeGen.create(context, builtin, args().withThis().fixedArgs(2).createArgumentNodes(context));
-            case groupByToMap:
-                return JSArrayGroupByToMapNodeGen.create(context, builtin, args().withThis().fixedArgs(2).createArgumentNodes(context));
+            case group:
+                return JSArrayGroupNodeGen.create(context, builtin, args().withThis().fixedArgs(2).createArgumentNodes(context));
+            case groupToMap:
+                return JSArrayGroupToMapNodeGen.create(context, builtin, args().withThis().fixedArgs(2).createArgumentNodes(context));
 
             case toReversed:
                 return ArrayPrototypeBuiltinsFactory.JSArrayToReversedNodeGen.create(context, builtin, false, args().withThis().fixedArgs(0).createArgumentNodes(context));
             case toSorted:
                 return ArrayPrototypeBuiltinsFactory.JSArrayToSortedNodeGen.create(context, builtin, false, args().withThis().fixedArgs(1).createArgumentNodes(context));
-=======
-            case group:
-                return JSArrayGroupNodeGen.create(context, builtin, args().withThis().fixedArgs(2).createArgumentNodes(context));
-            case groupToMap:
-                return JSArrayGroupToMapNodeGen.create(context, builtin, args().withThis().fixedArgs(2).createArgumentNodes(context));
->>>>>>> 6c830842
         }
         return null;
     }
