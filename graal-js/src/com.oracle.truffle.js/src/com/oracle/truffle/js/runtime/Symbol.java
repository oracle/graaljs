/*
 * Copyright (c) 2018, 2023, Oracle and/or its affiliates. All rights reserved.
 * DO NOT ALTER OR REMOVE COPYRIGHT NOTICES OR THIS FILE HEADER.
 *
 * The Universal Permissive License (UPL), Version 1.0
 *
 * Subject to the condition set forth below, permission is hereby granted to any
 * person obtaining a copy of this software, associated documentation and/or
 * data (collectively the "Software"), free of charge and under any and all
 * copyright rights in the Software, and any and all patent rights owned or
 * freely licensable by each licensor hereunder covering either (i) the
 * unmodified Software as contributed to or provided by such licensor, or (ii)
 * the Larger Works (as defined below), to deal in both
 *
 * (a) the Software, and
 *
 * (b) any piece of software and/or hardware listed in the lrgrwrks.txt file if
 * one is included with the Software each a "Larger Work" to which the Software
 * is contributed by such licensors),
 *
 * without restriction, including without limitation the rights to copy, create
 * derivative works of, display, perform, and distribute the Software and make,
 * use, sell, offer for sale, import, export, have made, and have sold the
 * Software and the Larger Work(s), and to sublicense the foregoing rights on
 * either these or other terms.
 *
 * This license is subject to the following condition:
 *
 * The above copyright notice and either this complete permission notice or at a
 * minimum a reference to the UPL must be included in all copies or substantial
 * portions of the Software.
 *
 * THE SOFTWARE IS PROVIDED "AS IS", WITHOUT WARRANTY OF ANY KIND, EXPRESS OR
 * IMPLIED, INCLUDING BUT NOT LIMITED TO THE WARRANTIES OF MERCHANTABILITY,
 * FITNESS FOR A PARTICULAR PURPOSE AND NONINFRINGEMENT. IN NO EVENT SHALL THE
 * AUTHORS OR COPYRIGHT HOLDERS BE LIABLE FOR ANY CLAIM, DAMAGES OR OTHER
 * LIABILITY, WHETHER IN AN ACTION OF CONTRACT, TORT OR OTHERWISE, ARISING FROM,
 * OUT OF OR IN CONNECTION WITH THE SOFTWARE OR THE USE OR OTHER DEALINGS IN THE
 * SOFTWARE.
 */
package com.oracle.truffle.js.runtime;

import java.util.Map;
import java.util.Objects;

import com.oracle.truffle.api.CompilerDirectives.TruffleBoundary;
import com.oracle.truffle.api.TruffleLanguage;
import com.oracle.truffle.api.dsl.Fallback;
import com.oracle.truffle.api.dsl.Specialization;
import com.oracle.truffle.api.interop.InteropLibrary;
import com.oracle.truffle.api.interop.TruffleObject;
import com.oracle.truffle.api.library.ExportLibrary;
import com.oracle.truffle.api.library.ExportMessage;
import com.oracle.truffle.api.strings.TruffleString;
import com.oracle.truffle.api.utilities.TriState;
import com.oracle.truffle.js.lang.JavaScriptLanguage;
import com.oracle.truffle.js.runtime.builtins.JSSymbol;
import com.oracle.truffle.js.runtime.interop.JSMetaType;
import com.oracle.truffle.js.runtime.objects.Undefined;
import com.oracle.truffle.js.runtime.util.WeakMap;
<<<<<<< HEAD
import java.util.Map;
=======
>>>>>>> 98e8ba1b

/**
 * @see JSSymbol
 */
@ExportLibrary(InteropLibrary.class)
public final class Symbol implements TruffleObject {
    // Predefined symbols, as per ES6 6.1.5.1 Well-Known Symbols (in alphabetical order)
    /**
     * A method that determines if a constructor object recognizes an object as one of the
     * constructor's instances. Called by the semantics of the instanceof operator.
     */
    public static final Symbol SYMBOL_HAS_INSTANCE = Symbol.create(Strings.constant("Symbol.hasInstance"));
    /**
     * A Boolean valued property that if true indicates that an object should be flatten to its
     * array elements by Array.prototype.concat.
     */
    public static final Symbol SYMBOL_IS_CONCAT_SPREADABLE = Symbol.create(Strings.constant("Symbol.isConcatSpreadable"));
    /**
     * A method that returns the default iterator for an object. Called by the semantics of the
     * for-of statement.
     */
    public static final Symbol SYMBOL_ITERATOR = Symbol.create(Strings.constant("Symbol.iterator"));
    /**
     * A method that returns the default asynchronous iterator for an object. Called by the
     * semantics of the for-await-of statement.
     */
    public static final Symbol SYMBOL_ASYNC_ITERATOR = Symbol.create(Strings.constant("Symbol.asyncIterator"));
    /**
     * A regular expression method that matches the regular expression against a string. Called by
     * the String.prototype.match method.
     */
    public static final Symbol SYMBOL_MATCH = Symbol.create(Strings.constant("Symbol.match"));
    /**
     * A regular expression method that returns an iterator, that yields matches of the regular
     * expression against a string. Called by the String.prototype.matchAll method.
     */
    public static final Symbol SYMBOL_MATCH_ALL = Symbol.create(Strings.constant("Symbol.matchAll"));
    /**
     * A regular expression method that replaces matched substrings of a string. Called by the
     * String.prototype.replace method.
     */
    public static final Symbol SYMBOL_REPLACE = Symbol.create(Strings.constant("Symbol.replace"));
    /**
     * A regular expression method that returns the index within a string that matches the regular
     * expression. Called by the String.prototype.search method.
     */
    public static final Symbol SYMBOL_SEARCH = Symbol.create(Strings.constant("Symbol.search"));
    /**
     * A function valued property that is the constructor function that is used to create derived
     * objects.
     */
    public static final Symbol SYMBOL_SPECIES = Symbol.create(Strings.constant("Symbol.species"));
    /**
     * A regular expression method that splits a string at the indices that match the regular
     * expression. Called by the String.prototype.split method.
     */
    public static final Symbol SYMBOL_SPLIT = Symbol.create(Strings.constant("Symbol.split"));
    /**
     * A method that converts an object to a corresponding primitive value. Called by the
     * ToPrimitive abstract operation.
     */
    public static final Symbol SYMBOL_TO_PRIMITIVE = Symbol.create(Strings.constant("Symbol.toPrimitive"));
    /**
     * A property whose String value that is used in the creation of the default string description
     * of an object. Called by the built-in method Object.prototype.toString.
     */
    public static final Symbol SYMBOL_TO_STRING_TAG = Symbol.create(Strings.constant("Symbol.toStringTag"));
    /**
     * A property whose value is an Object whose own property names are property names that are
     * excluded from the with environment bindings of the associated object.
     */
    public static final Symbol SYMBOL_UNSCOPABLES = Symbol.create(Strings.constant("Symbol.unscopables"));

    /**
     * [[Description]] of Symbol if it is a String value, {@code null} otherwise ([[Description]] is
     * undefined).
     */
    private final TruffleString description;

    /**
     * If true, the symbol is in the GlobalSymbolRegistry (i.e. created by {@code Symbol.for}).
     */
    private final boolean registered;

    /**
     * Determines whether the symbol is private (can be true in V8 compatibility mode only).
     */
    private final boolean isPrivate;

    private Symbol(TruffleString description, boolean registered, boolean isPrivate) {
        this.description = description;
        this.registered = registered;
        this.isPrivate = isPrivate;
    }

    public static Symbol create(TruffleString description) {
        return new Symbol(description, false, false);
    }

    public static Symbol createRegistered(TruffleString description) {
        return new Symbol(Objects.requireNonNull(description), true, false);
    }

    public static Symbol createPrivate(TruffleString description) {
        return new Symbol(description, false, true);
    }

    public static Symbol createPrivateRegistered(TruffleString description) {
        return new Symbol(Objects.requireNonNull(description), true, true);
    }

    public Object getDescription() {
        return (description == null) ? Undefined.instance : description;
    }

    public TruffleString getName() {
        return description == null ? Strings.EMPTY_STRING : description;
    }

    public boolean isRegistered() {
        return registered;
    }

    public boolean isPrivate() {
        return isPrivate;
    }

    @Override
    @TruffleBoundary
    public String toString() {
        return Strings.toJavaString(toTString());
    }

    public TruffleString toTString() {
        return Strings.concatAll(Strings.SYMBOL_PAREN_OPEN, getName(), Strings.PAREN_CLOSE);
    }

    @TruffleBoundary
    public TruffleString toFunctionNameString() {
        return (description == null) ? Strings.EMPTY_STRING : Strings.concatAll(Strings.BRACKET_OPEN, description, Strings.BRACKET_CLOSE);
    }

    @Override
    public boolean equals(Object obj) {
        return (this == obj);
    }

    @Override
    public int hashCode() {
        return super.hashCode();
    }

    @SuppressWarnings("static-method")
    @ExportMessage
    boolean hasLanguage() {
        return true;
    }

    @SuppressWarnings("static-method")
    @ExportMessage
    Class<? extends TruffleLanguage<?>> getLanguage() {
        return JavaScriptLanguage.class;
    }

    @ExportMessage
    Object toDisplayString(@SuppressWarnings("unused") boolean allowSideEffects) {
        return toString();
    }

    @SuppressWarnings("static-method")
    @ExportMessage
    boolean hasMetaObject() {
        return true;
    }

    @SuppressWarnings("static-method")
    @ExportMessage
    Object getMetaObject() {
        return JSMetaType.JS_SYMBOL;
    }

    @ExportMessage
    static final class IsIdenticalOrUndefined {
        @Specialization
        static TriState doHostObject(Symbol receiver, Symbol other) {
            return TriState.valueOf(receiver == other);
        }

        @SuppressWarnings("unused")
        @Fallback
        static TriState doOther(Symbol receiver, Object other) {
            return TriState.UNDEFINED;
        }
    }

    @TruffleBoundary
    @ExportMessage
    int identityHashCode() {
        return super.hashCode();
    }

    private Map<WeakMap, Object> invertedMap;

<<<<<<< HEAD
    public Map<WeakMap, Object> getInvertedMap(){
=======
    public Map<WeakMap, Object> getInvertedMap() {
>>>>>>> 98e8ba1b
        return invertedMap;
    }

    public void setInvertedMap(Map<WeakMap, Object> invMap) {
<<<<<<< HEAD
        invertedMap = invMap;
=======
        assert this.invertedMap == null;
        this.invertedMap = invMap;
>>>>>>> 98e8ba1b
    }
}<|MERGE_RESOLUTION|>--- conflicted
+++ resolved
@@ -58,10 +58,6 @@
 import com.oracle.truffle.js.runtime.interop.JSMetaType;
 import com.oracle.truffle.js.runtime.objects.Undefined;
 import com.oracle.truffle.js.runtime.util.WeakMap;
-<<<<<<< HEAD
-import java.util.Map;
-=======
->>>>>>> 98e8ba1b
 
 /**
  * @see JSSymbol
@@ -265,20 +261,12 @@
 
     private Map<WeakMap, Object> invertedMap;
 
-<<<<<<< HEAD
-    public Map<WeakMap, Object> getInvertedMap(){
-=======
     public Map<WeakMap, Object> getInvertedMap() {
->>>>>>> 98e8ba1b
         return invertedMap;
     }
 
     public void setInvertedMap(Map<WeakMap, Object> invMap) {
-<<<<<<< HEAD
-        invertedMap = invMap;
-=======
         assert this.invertedMap == null;
         this.invertedMap = invMap;
->>>>>>> 98e8ba1b
     }
 }