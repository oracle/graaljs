--- conflicted
+++ resolved
@@ -59,11 +59,8 @@
 import com.oracle.truffle.js.runtime.Record;
 import com.oracle.truffle.js.runtime.SafeInteger;
 import com.oracle.truffle.js.runtime.Symbol;
-<<<<<<< HEAD
 import com.oracle.truffle.js.runtime.Tuple;
-=======
 import com.oracle.truffle.js.runtime.builtins.JSOverloadedOperatorsObject;
->>>>>>> f852b24c
 
 import java.util.Set;
 
@@ -209,19 +206,6 @@
         throw Errors.createTypeErrorCannotConvertBigIntToNumber(this);
     }
 
-<<<<<<< HEAD
-    @Specialization
-    protected int doRecord(@SuppressWarnings("unused") Record value) {
-        throw Errors.createTypeErrorCannotConvertToNumber("a Record value", this);
-    }
-
-    @Specialization
-    protected int doTuple(@SuppressWarnings("unused") Tuple value) {
-        throw Errors.createTypeErrorCannotConvertToNumber("a Tuple value", this);
-    }
-
-    @Specialization(guards = "isJSObject(value)")
-=======
     public boolean isBitwiseOr() {
         return bitwiseOr;
     }
@@ -236,8 +220,17 @@
         return "|";
     }
 
+    @Specialization
+    protected int doRecord(@SuppressWarnings("unused") Record value) {
+        throw Errors.createTypeErrorCannotConvertToNumber("a Record value", this);
+    }
+
+    @Specialization
+    protected int doTuple(@SuppressWarnings("unused") Tuple value) {
+        throw Errors.createTypeErrorCannotConvertToNumber("a Tuple value", this);
+    }
+
     @Specialization(guards = {"isJSObject(value)", "!isBitwiseOr() || !hasOverloadedOperators(value)"})
->>>>>>> f852b24c
     protected int doJSObject(DynamicObject value,
                     @Cached("create()") JSToDoubleNode toDoubleNode) {
         return doubleToInt32(toDoubleNode.executeDouble(value));
