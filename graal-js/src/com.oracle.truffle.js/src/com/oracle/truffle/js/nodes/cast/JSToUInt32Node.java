--- conflicted
+++ resolved
@@ -64,11 +64,8 @@
 import com.oracle.truffle.js.runtime.Record;
 import com.oracle.truffle.js.runtime.SafeInteger;
 import com.oracle.truffle.js.runtime.Symbol;
-<<<<<<< HEAD
 import com.oracle.truffle.js.runtime.Tuple;
-=======
 import com.oracle.truffle.js.runtime.builtins.JSOverloadedOperatorsObject;
->>>>>>> f852b24c
 
 import java.util.Set;
 
@@ -184,7 +181,6 @@
         throw Errors.createTypeErrorCannotConvertBigIntToNumber(this);
     }
 
-<<<<<<< HEAD
     // TODO: Notes:
     // TODO: Why isn't this class implemented like JSToUInt16Node?
     // TODO: We could remove the duplicated code by calling JSToNumberNode in a doGeneric Specification.
@@ -199,8 +195,6 @@
         throw Errors.createTypeErrorCannotConvertToNumber("a Tuple value", this);
     }
 
-    @Specialization(guards = "isJSObject(value)")
-=======
     protected boolean isUnsignedRightShift() {
         return unsignedRightShift;
     }
@@ -216,7 +210,6 @@
     }
 
     @Specialization(guards = {"isJSObject(value)", "!isUnsignedRightShift() || !hasOverloadedOperators(value)"})
->>>>>>> f852b24c
     protected double doJSObject(DynamicObject value,
                     @Cached("create()") JSToNumberNode toNumberNode) {
         return JSRuntime.toUInt32(toNumberNode.executeNumber(value));
