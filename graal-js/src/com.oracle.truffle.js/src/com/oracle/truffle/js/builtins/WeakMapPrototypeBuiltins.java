/*
 * Copyright (c) 2018, 2023, Oracle and/or its affiliates. All rights reserved.
 * DO NOT ALTER OR REMOVE COPYRIGHT NOTICES OR THIS FILE HEADER.
 *
 * The Universal Permissive License (UPL), Version 1.0
 *
 * Subject to the condition set forth below, permission is hereby granted to any
 * person obtaining a copy of this software, associated documentation and/or
 * data (collectively the "Software"), free of charge and under any and all
 * copyright rights in the Software, and any and all patent rights owned or
 * freely licensable by each licensor hereunder covering either (i) the
 * unmodified Software as contributed to or provided by such licensor, or (ii)
 * the Larger Works (as defined below), to deal in both
 *
 * (a) the Software, and
 *
 * (b) any piece of software and/or hardware listed in the lrgrwrks.txt file if
 * one is included with the Software each a "Larger Work" to which the Software
 * is contributed by such licensors),
 *
 * without restriction, including without limitation the rights to copy, create
 * derivative works of, display, perform, and distribute the Software and make,
 * use, sell, offer for sale, import, export, have made, and have sold the
 * Software and the Larger Work(s), and to sublicense the foregoing rights on
 * either these or other terms.
 *
 * This license is subject to the following condition:
 *
 * The above copyright notice and either this complete permission notice or at a
 * minimum a reference to the UPL must be included in all copies or substantial
 * portions of the Software.
 *
 * THE SOFTWARE IS PROVIDED "AS IS", WITHOUT WARRANTY OF ANY KIND, EXPRESS OR
 * IMPLIED, INCLUDING BUT NOT LIMITED TO THE WARRANTIES OF MERCHANTABILITY,
 * FITNESS FOR A PARTICULAR PURPOSE AND NONINFRINGEMENT. IN NO EVENT SHALL THE
 * AUTHORS OR COPYRIGHT HOLDERS BE LIABLE FOR ANY CLAIM, DAMAGES OR OTHER
 * LIABILITY, WHETHER IN AN ACTION OF CONTRACT, TORT OR OTHERWISE, ARISING FROM,
 * OUT OF OR IN CONNECTION WITH THE SOFTWARE OR THE USE OR OTHER DEALINGS IN THE
 * SOFTWARE.
 */
package com.oracle.truffle.js.builtins;

import java.util.Map;
import java.util.WeakHashMap;

import com.oracle.truffle.api.CompilerDirectives;
import com.oracle.truffle.api.CompilerDirectives.TruffleBoundary;
import com.oracle.truffle.api.dsl.Cached;
import com.oracle.truffle.api.dsl.Cached.Shared;
import com.oracle.truffle.api.dsl.ImportStatic;
import com.oracle.truffle.api.dsl.Specialization;
import com.oracle.truffle.api.library.CachedLibrary;
import com.oracle.truffle.api.object.DynamicObjectLibrary;
import com.oracle.truffle.api.profiles.InlinedConditionProfile;
import com.oracle.truffle.js.builtins.WeakMapPrototypeBuiltinsFactory.JSWeakMapDeleteNodeGen;
import com.oracle.truffle.js.builtins.WeakMapPrototypeBuiltinsFactory.JSWeakMapGetNodeGen;
import com.oracle.truffle.js.builtins.WeakMapPrototypeBuiltinsFactory.JSWeakMapHasNodeGen;
import com.oracle.truffle.js.builtins.WeakMapPrototypeBuiltinsFactory.JSWeakMapSetNodeGen;
import com.oracle.truffle.js.builtins.helper.CanBeHeldWeaklyNode;
import com.oracle.truffle.js.nodes.function.JSBuiltin;
import com.oracle.truffle.js.nodes.function.JSBuiltinNode;
import com.oracle.truffle.js.runtime.Boundaries;
import com.oracle.truffle.js.runtime.Errors;
import com.oracle.truffle.js.runtime.JSConfig;
import com.oracle.truffle.js.runtime.JSContext;
import com.oracle.truffle.js.runtime.Symbol;
import com.oracle.truffle.js.runtime.builtins.BuiltinEnum;
import com.oracle.truffle.js.runtime.builtins.JSWeakMap;
import com.oracle.truffle.js.runtime.builtins.JSWeakMapObject;
import com.oracle.truffle.js.runtime.objects.JSObject;
import com.oracle.truffle.js.runtime.objects.Undefined;
import com.oracle.truffle.js.runtime.util.WeakMap;

/**
 * Contains builtins for {@linkplain JSWeakMap}.prototype.
 */
public final class WeakMapPrototypeBuiltins extends JSBuiltinsContainer.SwitchEnum<WeakMapPrototypeBuiltins.WeakMapPrototype> {

    public static final JSBuiltinsContainer BUILTINS = new WeakMapPrototypeBuiltins();

    protected WeakMapPrototypeBuiltins() {
        super(JSWeakMap.PROTOTYPE_NAME, WeakMapPrototype.class);
    }

    public enum WeakMapPrototype implements BuiltinEnum<WeakMapPrototype> {
        delete(1),
        set(2),
        get(1),
        has(1);

        private final int length;

        WeakMapPrototype(int length) {
            this.length = length;
        }

        @Override
        public int getLength() {
            return length;
        }
    }

    @Override
    protected Object createNode(JSContext context, JSBuiltin builtin, boolean construct, boolean newTarget, WeakMapPrototype builtinEnum) {
        switch (builtinEnum) {
            case delete:
                return JSWeakMapDeleteNodeGen.create(context, builtin, args().withThis().fixedArgs(1).createArgumentNodes(context));
            case set:
                return JSWeakMapSetNodeGen.create(context, builtin, args().withThis().fixedArgs(2).createArgumentNodes(context));
            case get:
                return JSWeakMapGetNodeGen.create(context, builtin, args().withThis().fixedArgs(1).createArgumentNodes(context));
            case has:
                return JSWeakMapHasNodeGen.create(context, builtin, args().withThis().fixedArgs(1).createArgumentNodes(context));
        }
        return null;
    }

    protected static RuntimeException typeErrorKeyIsNotValid() {
<<<<<<< HEAD
        throw Errors.createTypeError("WeakMap key must be an object or a symbol");
=======
        throw Errors.createTypeError("Invalid value used as weak map key");
>>>>>>> 98e8ba1b
    }

    protected static RuntimeException typeErrorWeakMapExpected() {
        throw Errors.createTypeError("WeakMap expected");
    }

    protected abstract static class JSWeakMapBaseNode extends JSBuiltinNode {

        protected JSWeakMapBaseNode(JSContext context, JSBuiltin builtin) {
            super(context, builtin);
        }

        protected static Object getInvertedMap(Object key, DynamicObjectLibrary library) {
<<<<<<< HEAD
            if(key instanceof JSObject){
                return library.getOrDefault((JSObject)key, WeakMap.INVERTED_WEAK_MAP_KEY, null);
            } else if(key instanceof Symbol){
                return ((Symbol)key).getInvertedMap();
=======
            if (key instanceof JSObject) {
                return library.getOrDefault((JSObject) key, WeakMap.INVERTED_WEAK_MAP_KEY, null);
            } else if (key instanceof Symbol) {
                return ((Symbol) key).getInvertedMap();
>>>>>>> 98e8ba1b
            } else {
                return null;
            }
        }

        @SuppressWarnings("unchecked")
        protected static WeakHashMap<WeakMap, Object> castWeakHashMap(Object map) {
            return CompilerDirectives.castExact(map, WeakHashMap.class);
        }

<<<<<<< HEAD
        protected boolean canBeHeldWeakly(Object v){
            if(v instanceof JSObject){
                return true;
            } else if(v instanceof Symbol && symbolsAllowed()){
                Symbol s = (Symbol) v;
                return !s.isRegistered();
            }
            return false;
        }
        protected boolean symbolsAllowed(){
            return this.getContext().getEcmaScriptVersion() >= JSConfig.StagingECMAScriptVersion;
        }

=======
>>>>>>> 98e8ba1b
    }

    /**
     * Implementation of the WeakMap.prototype.delete().
     */
    @ImportStatic(JSConfig.class)
    public abstract static class JSWeakMapDeleteNode extends JSWeakMapBaseNode {

        public JSWeakMapDeleteNode(JSContext context, JSBuiltin builtin) {
            super(context, builtin);
        }

<<<<<<< HEAD
        @Specialization(guards = {"canBeHeldWeakly(key)"})
        protected static boolean delete(JSWeakMapObject thisObj, Object key,
=======
        @Specialization(guards = {"canBeHeldWeakly.execute(this, key)"}, limit = "1")
        protected boolean delete(JSWeakMapObject thisObj, Object key,
                        @Cached @Shared @SuppressWarnings("unused") CanBeHeldWeaklyNode canBeHeldWeakly,
>>>>>>> 98e8ba1b
                        @CachedLibrary(limit = "PropertyCacheLimit") DynamicObjectLibrary invertedGetter,
                        @Cached InlinedConditionProfile hasInvertedProfile) {
            WeakMap map = (WeakMap) thisObj.getWeakHashMap();
            Object inverted = getInvertedMap(key, invertedGetter);
            if (hasInvertedProfile.profile(this, inverted != null)) {
                WeakHashMap<WeakMap, Object> invertedMap = castWeakHashMap(inverted);
                return Boundaries.mapRemove(invertedMap, map) != null;
            }
            return false;
        }

        @SuppressWarnings("unused")
<<<<<<< HEAD
        @Specialization(guards = {"!canBeHeldWeakly(key)"})
        protected static boolean deleteInvalidKey(JSWeakMapObject thisObj, Object key) {
=======
        @Specialization(guards = {"!canBeHeldWeakly.execute(this, key)"}, limit = "1")
        protected static boolean deleteInvalidKey(JSWeakMapObject thisObj, Object key,
                        @Cached @Shared @SuppressWarnings("unused") CanBeHeldWeaklyNode canBeHeldWeakly) {
>>>>>>> 98e8ba1b
            return false;
        }

        @SuppressWarnings("unused")
        @Specialization(guards = "!isJSWeakMap(thisObj)")
        protected static boolean notWeakMap(Object thisObj, Object key) {
            throw typeErrorWeakMapExpected();
        }
    }

    /**
     * Implementation of the WeakMap.prototype.get().
     */
    @ImportStatic(JSConfig.class)
    public abstract static class JSWeakMapGetNode extends JSWeakMapBaseNode {

        public JSWeakMapGetNode(JSContext context, JSBuiltin builtin) {
            super(context, builtin);
        }

<<<<<<< HEAD
        @Specialization(guards = {"canBeHeldWeakly(key)"})
        protected Object get(JSWeakMapObject thisObj, Object key,
=======
        @Specialization(guards = {"canBeHeldWeakly.execute(this, key)"}, limit = "1")
        protected Object get(JSWeakMapObject thisObj, Object key,
                        @Cached @Shared @SuppressWarnings("unused") CanBeHeldWeaklyNode canBeHeldWeakly,
>>>>>>> 98e8ba1b
                        @CachedLibrary(limit = "PropertyCacheLimit") DynamicObjectLibrary invertedGetter,
                        @Cached InlinedConditionProfile hasInvertedProfile) {
            WeakMap map = (WeakMap) thisObj.getWeakHashMap();
            Object inverted = getInvertedMap(key, invertedGetter);
            if (hasInvertedProfile.profile(this, inverted != null)) {
                WeakHashMap<WeakMap, Object> invertedMap = castWeakHashMap(inverted);
                Object value = mapGet(invertedMap, map);
                if (value != null) {
                    return value;
                }
            }
            return Undefined.instance;
        }

        @SuppressWarnings("unused")
<<<<<<< HEAD
        @Specialization(guards = {"!canBeHeldWeakly(key)"})
        protected static Object getInvalidKey(JSWeakMapObject thisObj, Object key) {
=======
        @Specialization(guards = {"!canBeHeldWeakly.execute(this, key)"}, limit = "1")
        protected static Object getInvalidKey(JSWeakMapObject thisObj, Object key,
                        @Cached @Shared @SuppressWarnings("unused") CanBeHeldWeaklyNode canBeHeldWeakly) {
>>>>>>> 98e8ba1b
            return Undefined.instance;
        }

        @SuppressWarnings("unused")
        @Specialization(guards = "!isJSWeakMap(thisObj)")
        protected static Object notWeakMap(Object thisObj, Object key) {
            throw typeErrorWeakMapExpected();
        }

        @TruffleBoundary(allowInlining = true)
        private static Object mapGet(WeakHashMap<WeakMap, Object> invertedMap, WeakMap map) {
            return invertedMap.get(map);
        }
    }

    /**
     * Implementation of the WeakMap.prototype.set().
     */
    @ImportStatic(JSConfig.class)
    public abstract static class JSWeakMapSetNode extends JSWeakMapBaseNode {

        public JSWeakMapSetNode(JSContext context, JSBuiltin builtin) {
            super(context, builtin);
        }

<<<<<<< HEAD
        @Specialization(guards = {"canBeHeldWeakly(key)"})
        protected Object set(JSWeakMapObject thisObj, Object key, Object value,
=======
        @Specialization(guards = {"canBeHeldWeakly.execute(this, key)"}, limit = "1")
        protected Object set(JSWeakMapObject thisObj, Object key, Object value,
                        @Cached @Shared @SuppressWarnings("unused") CanBeHeldWeaklyNode canBeHeldWeakly,
>>>>>>> 98e8ba1b
                        @CachedLibrary(limit = "PropertyCacheLimit") DynamicObjectLibrary invertedGetter,
                        @CachedLibrary(limit = "PropertyCacheLimit") DynamicObjectLibrary invertedSetter,
                        @Cached InlinedConditionProfile hasInvertedProfile) {
            WeakMap map = (WeakMap) thisObj.getWeakHashMap();
            Object inverted = getInvertedMap(key, invertedGetter);
            if (hasInvertedProfile.profile(this, inverted != null)) {
                WeakHashMap<WeakMap, Object> invertedMap = castWeakHashMap(inverted);
                mapPut(invertedMap, map, value);
            } else {
<<<<<<< HEAD
                inverted = map.newInvertedMapWithEntry(key, value);
                if(key instanceof JSObject){
                    invertedSetter.put((JSObject) key, WeakMap.INVERTED_WEAK_MAP_KEY, inverted);
                } else if(key instanceof Symbol){
                    ((Symbol)key).setInvertedMap((Map<WeakMap, Object>) inverted);
=======
                Map<WeakMap, Object> newInvertedMap = map.newInvertedMapWithEntry(key, value);
                if (key instanceof JSObject) {
                    invertedSetter.put((JSObject) key, WeakMap.INVERTED_WEAK_MAP_KEY, newInvertedMap);
                } else if (key instanceof Symbol) {
                    ((Symbol) key).setInvertedMap(newInvertedMap);
>>>>>>> 98e8ba1b
                }
            }
            return thisObj;
        }

        @SuppressWarnings("unused")
<<<<<<< HEAD
        @Specialization(guards = {"!canBeHeldWeakly(key)"})
        protected static Object setInvalidKey(JSWeakMapObject thisObj, Object key, Object value) {
=======
        @Specialization(guards = {"!canBeHeldWeakly.execute(this, key)"}, limit = "1")
        protected static Object setInvalidKey(JSWeakMapObject thisObj, Object key, Object value,
                        @Cached @Shared @SuppressWarnings("unused") CanBeHeldWeaklyNode canBeHeldWeakly) {
>>>>>>> 98e8ba1b
            throw typeErrorKeyIsNotValid();
        }

        @SuppressWarnings("unused")
        @Specialization(guards = "!isJSWeakMap(thisObj)")
        protected static Object notWeakMap(Object thisObj, Object key, Object value) {
            throw typeErrorWeakMapExpected();
        }

        @TruffleBoundary(allowInlining = true)
        private static Object mapPut(WeakHashMap<WeakMap, Object> invertedMap, WeakMap map, Object value) {
            return invertedMap.put(map, value);
        }
    }

    /**
     * Implementation of the WeakMap.prototype.has().
     */
    @ImportStatic(JSConfig.class)
    public abstract static class JSWeakMapHasNode extends JSWeakMapBaseNode {

        public JSWeakMapHasNode(JSContext context, JSBuiltin builtin) {
            super(context, builtin);
        }

<<<<<<< HEAD
        @Specialization(guards = {"canBeHeldWeakly(key)"})
        protected boolean has(JSWeakMapObject thisObj, Object key,
=======
        @Specialization(guards = {"canBeHeldWeakly.execute(this, key)"}, limit = "1")
        protected boolean has(JSWeakMapObject thisObj, Object key,
                        @Cached @Shared @SuppressWarnings("unused") CanBeHeldWeaklyNode canBeHeldWeakly,
>>>>>>> 98e8ba1b
                        @CachedLibrary(limit = "PropertyCacheLimit") DynamicObjectLibrary invertedGetter,
                        @Cached InlinedConditionProfile hasInvertedProfile) {
            WeakMap map = (WeakMap) thisObj.getWeakHashMap();
            Object inverted = getInvertedMap(key, invertedGetter);
            if (hasInvertedProfile.profile(this, inverted != null)) {
                WeakHashMap<WeakMap, Object> invertedMap = castWeakHashMap(inverted);
                return mapHas(invertedMap, map);
            }
            return false;
        }

        @TruffleBoundary(allowInlining = true)
        private static boolean mapHas(WeakHashMap<WeakMap, Object> invertedMap, WeakMap map) {
            return invertedMap.containsKey(map);
        }

        @SuppressWarnings("unused")
<<<<<<< HEAD
        @Specialization(guards = {"!canBeHeldWeakly(key)"})
        protected static boolean hasInvalidKey(JSWeakMapObject thisObj, Object key) {
=======
        @Specialization(guards = {"!canBeHeldWeakly.execute(this, key)"}, limit = "1")
        protected static boolean hasInvalidKey(JSWeakMapObject thisObj, Object key,
                        @Cached @Shared @SuppressWarnings("unused") CanBeHeldWeaklyNode canBeHeldWeakly) {
>>>>>>> 98e8ba1b
            return false;
        }

        @SuppressWarnings("unused")
        @Specialization(guards = "!isJSWeakMap(thisObj)")
        protected static boolean notWeakMap(Object thisObj, Object key) {
            throw typeErrorWeakMapExpected();
        }
    }
}<|MERGE_RESOLUTION|>--- conflicted
+++ resolved
@@ -116,11 +116,7 @@
     }
 
     protected static RuntimeException typeErrorKeyIsNotValid() {
-<<<<<<< HEAD
-        throw Errors.createTypeError("WeakMap key must be an object or a symbol");
-=======
         throw Errors.createTypeError("Invalid value used as weak map key");
->>>>>>> 98e8ba1b
     }
 
     protected static RuntimeException typeErrorWeakMapExpected() {
@@ -134,17 +130,10 @@
         }
 
         protected static Object getInvertedMap(Object key, DynamicObjectLibrary library) {
-<<<<<<< HEAD
-            if(key instanceof JSObject){
-                return library.getOrDefault((JSObject)key, WeakMap.INVERTED_WEAK_MAP_KEY, null);
-            } else if(key instanceof Symbol){
-                return ((Symbol)key).getInvertedMap();
-=======
             if (key instanceof JSObject) {
                 return library.getOrDefault((JSObject) key, WeakMap.INVERTED_WEAK_MAP_KEY, null);
             } else if (key instanceof Symbol) {
                 return ((Symbol) key).getInvertedMap();
->>>>>>> 98e8ba1b
             } else {
                 return null;
             }
@@ -155,22 +144,6 @@
             return CompilerDirectives.castExact(map, WeakHashMap.class);
         }
 
-<<<<<<< HEAD
-        protected boolean canBeHeldWeakly(Object v){
-            if(v instanceof JSObject){
-                return true;
-            } else if(v instanceof Symbol && symbolsAllowed()){
-                Symbol s = (Symbol) v;
-                return !s.isRegistered();
-            }
-            return false;
-        }
-        protected boolean symbolsAllowed(){
-            return this.getContext().getEcmaScriptVersion() >= JSConfig.StagingECMAScriptVersion;
-        }
-
-=======
->>>>>>> 98e8ba1b
     }
 
     /**
@@ -183,14 +156,9 @@
             super(context, builtin);
         }
 
-<<<<<<< HEAD
-        @Specialization(guards = {"canBeHeldWeakly(key)"})
-        protected static boolean delete(JSWeakMapObject thisObj, Object key,
-=======
         @Specialization(guards = {"canBeHeldWeakly.execute(this, key)"}, limit = "1")
         protected boolean delete(JSWeakMapObject thisObj, Object key,
                         @Cached @Shared @SuppressWarnings("unused") CanBeHeldWeaklyNode canBeHeldWeakly,
->>>>>>> 98e8ba1b
                         @CachedLibrary(limit = "PropertyCacheLimit") DynamicObjectLibrary invertedGetter,
                         @Cached InlinedConditionProfile hasInvertedProfile) {
             WeakMap map = (WeakMap) thisObj.getWeakHashMap();
@@ -203,14 +171,9 @@
         }
 
         @SuppressWarnings("unused")
-<<<<<<< HEAD
-        @Specialization(guards = {"!canBeHeldWeakly(key)"})
-        protected static boolean deleteInvalidKey(JSWeakMapObject thisObj, Object key) {
-=======
         @Specialization(guards = {"!canBeHeldWeakly.execute(this, key)"}, limit = "1")
         protected static boolean deleteInvalidKey(JSWeakMapObject thisObj, Object key,
                         @Cached @Shared @SuppressWarnings("unused") CanBeHeldWeaklyNode canBeHeldWeakly) {
->>>>>>> 98e8ba1b
             return false;
         }
 
@@ -231,14 +194,9 @@
             super(context, builtin);
         }
 
-<<<<<<< HEAD
-        @Specialization(guards = {"canBeHeldWeakly(key)"})
-        protected Object get(JSWeakMapObject thisObj, Object key,
-=======
         @Specialization(guards = {"canBeHeldWeakly.execute(this, key)"}, limit = "1")
         protected Object get(JSWeakMapObject thisObj, Object key,
                         @Cached @Shared @SuppressWarnings("unused") CanBeHeldWeaklyNode canBeHeldWeakly,
->>>>>>> 98e8ba1b
                         @CachedLibrary(limit = "PropertyCacheLimit") DynamicObjectLibrary invertedGetter,
                         @Cached InlinedConditionProfile hasInvertedProfile) {
             WeakMap map = (WeakMap) thisObj.getWeakHashMap();
@@ -254,14 +212,9 @@
         }
 
         @SuppressWarnings("unused")
-<<<<<<< HEAD
-        @Specialization(guards = {"!canBeHeldWeakly(key)"})
-        protected static Object getInvalidKey(JSWeakMapObject thisObj, Object key) {
-=======
         @Specialization(guards = {"!canBeHeldWeakly.execute(this, key)"}, limit = "1")
         protected static Object getInvalidKey(JSWeakMapObject thisObj, Object key,
                         @Cached @Shared @SuppressWarnings("unused") CanBeHeldWeaklyNode canBeHeldWeakly) {
->>>>>>> 98e8ba1b
             return Undefined.instance;
         }
 
@@ -287,14 +240,9 @@
             super(context, builtin);
         }
 
-<<<<<<< HEAD
-        @Specialization(guards = {"canBeHeldWeakly(key)"})
-        protected Object set(JSWeakMapObject thisObj, Object key, Object value,
-=======
         @Specialization(guards = {"canBeHeldWeakly.execute(this, key)"}, limit = "1")
         protected Object set(JSWeakMapObject thisObj, Object key, Object value,
                         @Cached @Shared @SuppressWarnings("unused") CanBeHeldWeaklyNode canBeHeldWeakly,
->>>>>>> 98e8ba1b
                         @CachedLibrary(limit = "PropertyCacheLimit") DynamicObjectLibrary invertedGetter,
                         @CachedLibrary(limit = "PropertyCacheLimit") DynamicObjectLibrary invertedSetter,
                         @Cached InlinedConditionProfile hasInvertedProfile) {
@@ -304,33 +252,20 @@
                 WeakHashMap<WeakMap, Object> invertedMap = castWeakHashMap(inverted);
                 mapPut(invertedMap, map, value);
             } else {
-<<<<<<< HEAD
-                inverted = map.newInvertedMapWithEntry(key, value);
-                if(key instanceof JSObject){
-                    invertedSetter.put((JSObject) key, WeakMap.INVERTED_WEAK_MAP_KEY, inverted);
-                } else if(key instanceof Symbol){
-                    ((Symbol)key).setInvertedMap((Map<WeakMap, Object>) inverted);
-=======
                 Map<WeakMap, Object> newInvertedMap = map.newInvertedMapWithEntry(key, value);
                 if (key instanceof JSObject) {
                     invertedSetter.put((JSObject) key, WeakMap.INVERTED_WEAK_MAP_KEY, newInvertedMap);
                 } else if (key instanceof Symbol) {
                     ((Symbol) key).setInvertedMap(newInvertedMap);
->>>>>>> 98e8ba1b
                 }
             }
             return thisObj;
         }
 
         @SuppressWarnings("unused")
-<<<<<<< HEAD
-        @Specialization(guards = {"!canBeHeldWeakly(key)"})
-        protected static Object setInvalidKey(JSWeakMapObject thisObj, Object key, Object value) {
-=======
         @Specialization(guards = {"!canBeHeldWeakly.execute(this, key)"}, limit = "1")
         protected static Object setInvalidKey(JSWeakMapObject thisObj, Object key, Object value,
                         @Cached @Shared @SuppressWarnings("unused") CanBeHeldWeaklyNode canBeHeldWeakly) {
->>>>>>> 98e8ba1b
             throw typeErrorKeyIsNotValid();
         }
 
@@ -356,14 +291,9 @@
             super(context, builtin);
         }
 
-<<<<<<< HEAD
-        @Specialization(guards = {"canBeHeldWeakly(key)"})
-        protected boolean has(JSWeakMapObject thisObj, Object key,
-=======
         @Specialization(guards = {"canBeHeldWeakly.execute(this, key)"}, limit = "1")
         protected boolean has(JSWeakMapObject thisObj, Object key,
                         @Cached @Shared @SuppressWarnings("unused") CanBeHeldWeaklyNode canBeHeldWeakly,
->>>>>>> 98e8ba1b
                         @CachedLibrary(limit = "PropertyCacheLimit") DynamicObjectLibrary invertedGetter,
                         @Cached InlinedConditionProfile hasInvertedProfile) {
             WeakMap map = (WeakMap) thisObj.getWeakHashMap();
@@ -381,14 +311,9 @@
         }
 
         @SuppressWarnings("unused")
-<<<<<<< HEAD
-        @Specialization(guards = {"!canBeHeldWeakly(key)"})
-        protected static boolean hasInvalidKey(JSWeakMapObject thisObj, Object key) {
-=======
         @Specialization(guards = {"!canBeHeldWeakly.execute(this, key)"}, limit = "1")
         protected static boolean hasInvalidKey(JSWeakMapObject thisObj, Object key,
                         @Cached @Shared @SuppressWarnings("unused") CanBeHeldWeaklyNode canBeHeldWeakly) {
->>>>>>> 98e8ba1b
             return false;
         }
 
