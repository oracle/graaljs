--- conflicted
+++ resolved
@@ -82,12 +82,8 @@
 import com.oracle.js.parser.ir.ObjectNode;
 import com.oracle.js.parser.ir.ParameterNode;
 import com.oracle.js.parser.ir.PropertyNode;
-<<<<<<< HEAD
 import com.oracle.js.parser.ir.RecordNode;
 import com.oracle.js.parser.ir.RecordPropertyNode;
-import com.oracle.js.parser.ir.RuntimeNode;
-=======
->>>>>>> da4e7a6e
 import com.oracle.js.parser.ir.Scope;
 import com.oracle.js.parser.ir.Statement;
 import com.oracle.js.parser.ir.Symbol;
@@ -1430,13 +1426,9 @@
     @Override
     public JavaScriptNode enterLiteralNode(LiteralNode<?> literalNode) {
         if (literalNode instanceof LiteralNode.ArrayLiteralNode) {
-<<<<<<< HEAD
-            return tagExpression(enterLiteralArrayNode((LiteralNode.ArrayLiteralNode) literalNode), literalNode);
+            return tagExpression(createArrayLiteral(((LiteralNode.ArrayLiteralNode) literalNode).getElementExpressions()), literalNode);
         } else if (literalNode instanceof LiteralNode.TupleLiteralNode) {
             return tagExpression(enterLiteralTupleNode((LiteralNode.TupleLiteralNode) literalNode), literalNode);
-=======
-            return tagExpression(createArrayLiteral(((LiteralNode.ArrayLiteralNode) literalNode).getElementExpressions()), literalNode);
->>>>>>> da4e7a6e
         } else {
             return tagExpression(enterLiteralDefaultNode(literalNode), literalNode);
         }
