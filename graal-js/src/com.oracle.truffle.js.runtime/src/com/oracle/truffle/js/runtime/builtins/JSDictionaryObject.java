--- conflicted
+++ resolved
@@ -255,22 +255,8 @@
 
         Shape currentShape = obj.getShape();
         assert !isJSDictionaryObject(obj) && currentShape.getProperty(HASHMAP_PROPERTY_NAME) == null;
-<<<<<<< HEAD
-        Property prototypeProperty = JSShape.getPrototypeProperty(currentShape);
-        Shape hashedShape;
-        DynamicObject prototype = (DynamicObject) prototypeProperty.get(obj, false);
-        Property hashMapProperty = null;
-        if (prototype == Null.instance) {
-            JSContext context = JSObject.getJSContext(obj);
-            hashedShape = context.makeEmptyShapeWithNullPrototype(INSTANCE);
-            hashMapProperty = hashedShape.getProperty(HASHMAP_PROPERTY_NAME);
-        } else {
-            hashedShape = JSShape.makeUniqueRoot(currentShape.getLayout(), JSDictionaryObject.INSTANCE, JSShape.getJSContext(currentShape), prototypeProperty);
-        }
-=======
         JSContext context = JSObject.getJSContext(obj);
         Shape hashedShape = makeEmptyShapeForNewType(context, currentShape, JSDictionaryObject.INSTANCE);
->>>>>>> 031f6775
 
         EconomicMap<Object, PropertyDescriptor> hashMap = newHashMap();
         List<Property> properties = currentShape.getPropertyListInternal(true);
@@ -376,14 +362,10 @@
     }
 
     public static DynamicObject create(JSContext context) {
-<<<<<<< HEAD
-        return JSObject.create(context, context.getDictionaryObjectFactory(), EconomicMap.create());
-=======
         return JSObject.create(context, context.getDictionaryObjectFactory(), newHashMap());
     }
 
     private static EconomicMap<Object, PropertyDescriptor> newHashMap() {
         return EconomicMap.create();
->>>>>>> 031f6775
     }
 }