--- conflicted
+++ resolved
@@ -72,9 +72,6 @@
         </div>
 </div>
     <div id="footer">
-<<<<<<< HEAD
-        <p>Copyright <a href="http://joyent.com">Joyent, Inc</a>., Node.js is a <a href="trademark-policy.pdf">trademark of Joyent, Inc</a>., <a href="https://raw.github.com/joyent/node/v0.7.1/LICENSE">View License</a></p>
-=======
         <ul class="clearfix">
             <li><a href="/">Node.js</a></li>
             <li><a href="/#download">Download</a></li>
@@ -89,7 +86,6 @@
         </ul>
 
         <p>Copyright <a href="http://joyent.com">Joyent, Inc</a>., Node.js is a <a href="/trademark-policy.pdf">trademark of Joyent, Inc</a>., <a href="https://raw.github.com/joyent/node/v0.6.9/LICENSE">View License</a></p>
->>>>>>> 7e0bf7d5
     </div>
 
 
