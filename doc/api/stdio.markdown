## console

Browser-like object for printing to stdout and stderr.

### console.log()

Prints to stdout with newline. This function can take multiple arguments in a
`printf()`-like way. Example:

    console.log('count: %d', count);

<<<<<<< HEAD
If formating elements are not found in the first string then `util.inspect`
is used on each argument.
See [util.format()](util.html#util.format) for more infomation.
=======
The first argument is a string that contains zero or more *placeholders*.
Each placeholder is replaced with the converted value from its corresponding
argument. Supported placeholders are:

* `%s` - String.
* `%d` - Number (both integer and float).
* `%j` - JSON.

If the placeholder does not have a corresponding argument, `undefined` is used.

    console.log('%s:%s', 'foo'); // 'foo:undefined'

If there are more arguments than placeholders, the extra arguments are
converted to strings with `util.inspect()` and these strings are concatenated,
delimited by a space.

    console.log('%s:%s', 'foo', 'bar', 'baz'); // 'foo:bar baz'

If the first argument is not a format string then `console.log()` prints
a string that is the concatenation of all its arguments separated by spaces.
Each argument is converted to a string with `util.inspect()`.

    console.log(1, 2, 3); // '1 2 3'

>>>>>>> 0c91a835

### console.info()

Same as `console.log`.

### console.warn()
### console.error()

Same as `console.log` but prints to stderr.

### console.dir(obj)

Uses `util.inspect` on `obj` and prints resulting string to stderr.

### console.time(label)

Mark a time.


### console.timeEnd(label)

Finish timer, record output. Example

    console.time('100-elements');
    for (var i = 0; i < 100; i++) {
      ;
    }
    console.timeEnd('100-elements');


### console.trace()

Print a stack trace to stderr of the current position.

### console.assert()

Same as `assert.ok()`.
<|MERGE_RESOLUTION|>--- conflicted
+++ resolved
@@ -9,11 +9,6 @@
 
     console.log('count: %d', count);
 
-<<<<<<< HEAD
-If formating elements are not found in the first string then `util.inspect`
-is used on each argument.
-See [util.format()](util.html#util.format) for more infomation.
-=======
 The first argument is a string that contains zero or more *placeholders*.
 Each placeholder is replaced with the converted value from its corresponding
 argument. Supported placeholders are:
@@ -38,7 +33,6 @@
 
     console.log(1, 2, 3); // '1 2 3'
 
->>>>>>> 0c91a835
 
 ### console.info()
 
